# Refer to https://github.com/RadeonOpenCompute/ROCm-docker/blob/master/dev/Dockerfile-ubuntu-22.04-complete
FROM ubuntu:22.04

ARG ROCM_VERSION=5.6
ARG AMDGPU_VERSION=${ROCM_VERSION}
ARG APT_PREF='Package: *\nPin: release o=repo.radeon.com\nPin-Priority: 600'

CMD ["/bin/bash"]

RUN echo "$APT_PREF" > /etc/apt/preferences.d/rocm-pin-600

ENV DEBIAN_FRONTEND noninteractive

<<<<<<< HEAD
RUN apt-get update -y && apt-get upgrade -y && apt-get autoremove -y libprotobuf\* protobuf-compiler\* && \
    apt-get install -y locales unzip && apt-get clean -y
=======
RUN apt-get update && \
    apt-get install -y --no-install-recommends ca-certificates curl libnuma-dev gnupg && \
    curl -sL https://repo.radeon.com/rocm/rocm.gpg.key | apt-key add -   &&\
    printf "deb [arch=amd64] https://repo.radeon.com/rocm/apt/$ROCM_VERSION/ jammy main" | tee /etc/apt/sources.list.d/rocm.list   && \
    printf "deb [arch=amd64] https://repo.radeon.com/amdgpu/$AMDGPU_VERSION/ubuntu jammy main" | tee /etc/apt/sources.list.d/amdgpu.list   && \
    apt-get update && apt-get install -y --no-install-recommends  \
    sudo   \
    libelf1   \
    kmod   \
    file   \
    python3   \
    python3-pip   \
    rocm-dev   \
    rocm-libs   \
    build-essential && \
    apt-get clean && \
    rm -rf /var/lib/apt/lists/*

RUN groupadd -g 109 render

# Upgrade to meet security requirements
RUN apt-get update -y && apt-get upgrade -y && apt-get autoremove -y && \
    apt-get install  -y locales cifs-utils wget half libnuma-dev lsb-release && \
    apt-get clean -y

ENV MIGRAPHX_DISABLE_FAST_GELU=1
>>>>>>> f2e1b916
RUN locale-gen en_US.UTF-8
RUN update-locale LANG=en_US.UTF-8
ENV LC_ALL C.UTF-8
ENV LANG C.UTF-8

WORKDIR /stage

<<<<<<< HEAD
ADD scripts /tmp/scripts
RUN /tmp/scripts/install_os_deps.sh -p /usr/local && rm -rf /tmp/scripts

# from rocm/pytorch's image, work around ucx's dlopen replacement conflicting with shared provider
RUN cd /opt/mpi_install/ucx/build &&\
      make clean &&\
      ../contrib/configure-release --prefix=/opt/ucx --without-rocm &&\
      make -j $(nproc) &&\
      make install

RUN apt-get update &&\
    apt-get install -y half libnuma-dev

# Install rbuild
RUN pip3 install https://github.com/RadeonOpenCompute/rbuild/archive/master.tar.gz numpy yapf==0.28.0

# Install MIGraphX from source
RUN mkdir -p /migraphx
RUN cd /migraphx && git clone --depth=1 --branch ${MIGRAPHX_VERSION} https://github.com/ROCmSoftwarePlatform/AMDMIGraphX src
RUN cd /migraphx && rbuild package --cxx /opt/rocm/llvm/bin/clang++ -d /migraphx/deps -B /migraphx/build -S /migraphx/src/ -DPYTHON_EXECUTABLE=/usr/bin/python3
RUN dpkg -i /migraphx/build/*.deb
RUN rm -rf /migraphx
=======
# Cmake
ENV CMAKE_VERSION=3.26.3
RUN cd /usr/local && \
    wget -q https://github.com/Kitware/CMake/releases/download/v${CMAKE_VERSION}/cmake-${CMAKE_VERSION}-Linux-x86_64.tar.gz && \
    tar -zxf /usr/local/cmake-3.26.3-Linux-x86_64.tar.gz --strip=1 -C /usr
>>>>>>> f2e1b916

# ccache
RUN mkdir -p /tmp/ccache && \
    cd /tmp/ccache && \
    wget -q -O - https://github.com/ccache/ccache/releases/download/v4.7.4/ccache-4.7.4-linux-x86_64.tar.xz | tar --strip 1 -J -xf - && \
    cp /tmp/ccache/ccache /usr/bin && \
    rm -rf /tmp/ccache

# Install Conda
ENV PATH /opt/miniconda/bin:${PATH}
RUN wget --quiet https://repo.anaconda.com/miniconda/Miniconda3-latest-Linux-x86_64.sh -O ~/miniconda.sh --no-check-certificate && /bin/bash ~/miniconda.sh -b -p /opt/miniconda && \
    conda init bash && \
    conda config --set auto_activate_base false && \
    conda update --all && \
    rm ~/miniconda.sh && conda clean -ya

# Conda base patch
RUN pip install cryptography==41.0.0

# Create migraphx-ci environment
ENV CONDA_ENVIRONMENT_PATH /opt/miniconda/envs/migraphx-ci
ENV CONDA_DEFAULT_ENV migraphx-ci
RUN conda create -y -n ${CONDA_DEFAULT_ENV} python=3.8
ENV PATH ${CONDA_ENVIRONMENT_PATH}/bin:${PATH}

# Enable migraphx-ci environment
SHELL ["conda", "run", "-n", "migraphx-ci", "/bin/bash", "-c"]

# Install migraphx
RUN apt update && apt install -y migraphx

RUN pip install numpy packaging<|MERGE_RESOLUTION|>--- conflicted
+++ resolved
@@ -11,10 +11,6 @@
 
 ENV DEBIAN_FRONTEND noninteractive
 
-<<<<<<< HEAD
-RUN apt-get update -y && apt-get upgrade -y && apt-get autoremove -y libprotobuf\* protobuf-compiler\* && \
-    apt-get install -y locales unzip && apt-get clean -y
-=======
 RUN apt-get update && \
     apt-get install -y --no-install-recommends ca-certificates curl libnuma-dev gnupg && \
     curl -sL https://repo.radeon.com/rocm/rocm.gpg.key | apt-key add -   &&\
@@ -41,7 +37,6 @@
     apt-get clean -y
 
 ENV MIGRAPHX_DISABLE_FAST_GELU=1
->>>>>>> f2e1b916
 RUN locale-gen en_US.UTF-8
 RUN update-locale LANG=en_US.UTF-8
 ENV LC_ALL C.UTF-8
@@ -49,36 +44,11 @@
 
 WORKDIR /stage
 
-<<<<<<< HEAD
-ADD scripts /tmp/scripts
-RUN /tmp/scripts/install_os_deps.sh -p /usr/local && rm -rf /tmp/scripts
-
-# from rocm/pytorch's image, work around ucx's dlopen replacement conflicting with shared provider
-RUN cd /opt/mpi_install/ucx/build &&\
-      make clean &&\
-      ../contrib/configure-release --prefix=/opt/ucx --without-rocm &&\
-      make -j $(nproc) &&\
-      make install
-
-RUN apt-get update &&\
-    apt-get install -y half libnuma-dev
-
-# Install rbuild
-RUN pip3 install https://github.com/RadeonOpenCompute/rbuild/archive/master.tar.gz numpy yapf==0.28.0
-
-# Install MIGraphX from source
-RUN mkdir -p /migraphx
-RUN cd /migraphx && git clone --depth=1 --branch ${MIGRAPHX_VERSION} https://github.com/ROCmSoftwarePlatform/AMDMIGraphX src
-RUN cd /migraphx && rbuild package --cxx /opt/rocm/llvm/bin/clang++ -d /migraphx/deps -B /migraphx/build -S /migraphx/src/ -DPYTHON_EXECUTABLE=/usr/bin/python3
-RUN dpkg -i /migraphx/build/*.deb
-RUN rm -rf /migraphx
-=======
 # Cmake
 ENV CMAKE_VERSION=3.26.3
 RUN cd /usr/local && \
     wget -q https://github.com/Kitware/CMake/releases/download/v${CMAKE_VERSION}/cmake-${CMAKE_VERSION}-Linux-x86_64.tar.gz && \
     tar -zxf /usr/local/cmake-3.26.3-Linux-x86_64.tar.gz --strip=1 -C /usr
->>>>>>> f2e1b916
 
 # ccache
 RUN mkdir -p /tmp/ccache && \
