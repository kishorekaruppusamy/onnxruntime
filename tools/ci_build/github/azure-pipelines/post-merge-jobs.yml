<<<<<<< HEAD
jobs:
- template: templates/c-api-linux-cpu.yml
  parameters:
    AdditionalBuildFlags: --use_extension
    BaseImage: 'centos:7'
    OnnxruntimeArch: 'x64'
    OnnxruntimeCFlags: '-Wp,-D_FORTIFY_SOURCE=2 -Wp,-D_GLIBCXX_ASSERTIONS -fstack-protector-strong -fstack-clash-protection -fcf-protection -O3 -Wl,--strip-all'
    OnnxruntimeCXXFlags: '-Wp,-D_FORTIFY_SOURCE=2 -Wp,-D_GLIBCXX_ASSERTIONS -fstack-protector-strong -fstack-clash-protection -fcf-protection -O3 -Wl,--strip-all'
    OnnxruntimeNodejsBindingArch: 'x64'
    PoolName: 'Linux-CPU'

- template: templates/c-api-linux-cpu.yml
  parameters:
    AdditionalBuildFlags: --use_extension
    BaseImage: 'arm64v8/centos:7'
    OnnxruntimeArch: 'aarch64'
    OnnxruntimeCFlags: '-Wp,-D_FORTIFY_SOURCE=2 -Wp,-D_GLIBCXX_ASSERTIONS -fstack-protector-strong -fstack-clash-protection -O3 -Wl,--strip-all'
    OnnxruntimeCXXFlags: '-Wp,-D_FORTIFY_SOURCE=2 -Wp,-D_GLIBCXX_ASSERTIONS -fstack-protector-strong -fstack-clash-protection -O3 -Wl,--strip-all'
    OnnxruntimeNodejsBindingArch: 'arm64'
    PoolName: 'aiinfra-linux-ARM64-CPU-2019'
- template: templates/win-ci.yml
  parameters:
    DoCompliance: true
    DoEsrp: false
    job_name_suffix: CPU_x86_default
    EnvSetupScript: setup_env_x86.bat
    buildArch: x86
    msbuildPlatform: Win32
    packageName: x86
    buildparameter: --use_extension --enable_onnx_tests
    runTests: true
    buildJava: false
    buildNodejs: false

- template: templates/win-ci.yml
  parameters:
    DoCompliance: true
    DoEsrp: false
    job_name_suffix: CPU_arm_default
    EnvSetupScript: setup_env.bat
    buildArch: x64
    msbuildPlatform: arm
    packageName: arm
    buildparameter: --arm --use_extension  --enable_onnx_tests --path_to_protoc_exe $(Build.BinariesDirectory)\RelWithDebInfo\installed\bin\protoc.exe
    runTests: false
    buildJava: false
    buildNodejs: false

- template: templates/win-ci.yml
  parameters:
    DoCompliance: true
    DoEsrp: false
    job_name_suffix: CPU_arm64_default
    EnvSetupScript: setup_env.bat
    buildArch: x64
    msbuildPlatform: arm64
    packageName: arm64
    buildparameter: --build_nodejs --arm64 --use_extension  --enable_onnx_tests --path_to_protoc_exe $(Build.BinariesDirectory)\RelWithDebInfo\installed\bin\protoc.exe
    runTests: false
    buildJava: false
    buildNodejs: true

- template: templates/win-ci.yml
  parameters:
    DoCompliance: true
    DoEsrp: false
    job_name_suffix: CPU_x64_default
    EnvSetupScript: setup_env.bat
    buildArch: x64
    msbuildPlatform: x64
    packageName: x64
    buildparameter: --build_java --build_nodejs --use_extension  --enable_onnx_tests
    runTests: true
    buildJava: true
    buildNodejs: true

- template: templates/win-ci-vs-2019.yml
  parameters:
    BuildConfig: 'Debug'
    EnvSetupScript: setup_env.bat
    buildArch: x64
    additionalBuildFlags: --disable_memleak_checker --use_mimalloc
    msbuildPlatform: x64
    isX86: false
    job_name_suffix: x64_mimalloc
    RunOnnxRuntimeTests: true
    RunStaticCodeAnalysis: false
    isTraining: false
    ORT_EP_NAME: CPU
    GenerateDocumentation: false
    EnablePython: false
    MachinePool: 'Win-CPU-2021'

- template: templates/win-ci-vs-2019.yml
  parameters:
    BuildConfig: 'Debug'
    EnvSetupScript: setup_env.bat
    buildArch: x64
    additionalBuildFlags: --cmake_extra_defines onnxruntime_DISABLE_ABSEIL=ON
    msbuildPlatform: x64
    isX86: false
    job_name_suffix: x64_no_absl
    RunOnnxRuntimeTests: true
    RunStaticCodeAnalysis: false
    isTraining: false
    ORT_EP_NAME: CPU
    GenerateDocumentation: false
    EnablePython: false
    MachinePool: 'Win-CPU-2021'

- template: templates/win-ci-vs-2019.yml
  parameters:
    BuildConfig: 'Debug'
    EnvSetupScript: setup_env.bat
    buildArch: x64
    additionalBuildFlags: --build_shared_lib --minimal_build --disable_exceptions
    msbuildPlatform: x64
    isX86: false
    job_name_suffix: x64_minimal_no_exception
    RunOnnxRuntimeTests: true
    RunStaticCodeAnalysis: false
    isTraining: false
    ORT_EP_NAME: CPU
    GenerateDocumentation: false
    EnablePython: false
    MachinePool: 'Win-CPU-2021'

- template: templates/win-ci-vs-2019.yml
  parameters:
    BuildConfig: 'Debug'
    EnvSetupScript: setup_env.bat
    buildArch: x64
    additionalBuildFlags: --build_shared_lib --cmake_extra_defines onnxruntime_DEBUG_NODE_INPUTS_OUTPUTS=ON
    msbuildPlatform: x64
    isX86: false
    job_name_suffix: x64_debug_node_input_output
    RunOnnxRuntimeTests: true
    RunStaticCodeAnalysis: false
    isTraining: false
    ORT_EP_NAME: CPU
    GenerateDocumentation: false
    EnablePython: false
    MachinePool: 'Win-CPU-2021'

- job: CodeCoverage
  workspace:
    clean: all
  timeoutInMinutes:  150
  variables:
    skipComponentGovernanceDetection: true
  pool: 'Linux-CPU'
  steps:
    - template: templates/set-version-number-variables-step.yml
=======
stages:
- stage: Mimalloc
  dependsOn: []
  jobs:
  - template: templates/win-ci-vs-2019.yml
    parameters:
      BuildConfig: 'Debug'
      EnvSetupScript: setup_env.bat
      buildArch: x64
      additionalBuildFlags: --disable_memleak_checker --use_mimalloc
      msbuildPlatform: x64
      isX86: false
      job_name_suffix: x64_mimalloc
      RunOnnxRuntimeTests: true
      RunStaticCodeAnalysis: false
      isTraining: false
      ORT_EP_NAME: CPU
      GenerateDocumentation: false
      EnablePython: false
      MachinePool: 'Win-CPU-2021'
>>>>>>> 3b8dfe2e

- stage: NoAbseil
  dependsOn: []
  jobs:
  - template: templates/win-ci-vs-2019.yml
    parameters:
      BuildConfig: 'Debug'
      EnvSetupScript: setup_env.bat
      buildArch: x64
      additionalBuildFlags: --cmake_extra_defines onnxruntime_DISABLE_ABSEIL=ON
      msbuildPlatform: x64
      isX86: false
      job_name_suffix: x64_no_absl
      RunOnnxRuntimeTests: true
      RunStaticCodeAnalysis: false
      isTraining: false
      ORT_EP_NAME: CPU
      GenerateDocumentation: false
      EnablePython: false
      MachinePool: 'Win-CPU-2021'

- stage: MinimalBuildWithNoExceptions
  dependsOn: []
  jobs:
  - template: templates/win-ci-vs-2019.yml
    parameters:
      BuildConfig: 'Debug'
      EnvSetupScript: setup_env.bat
      buildArch: x64
      additionalBuildFlags: --build_shared_lib --minimal_build --disable_exceptions
      msbuildPlatform: x64
      isX86: false
      job_name_suffix: x64_minimal_no_exception
      RunOnnxRuntimeTests: true
      RunStaticCodeAnalysis: false
      isTraining: false
      ORT_EP_NAME: CPU
      GenerateDocumentation: false
      EnablePython: false
      MachinePool: 'Win-CPU-2021'

- stage: DebugNodeInputsOutputs
  dependsOn: []
  jobs:
  - template: templates/win-ci-vs-2019.yml
    parameters:
      BuildConfig: 'Debug'
      EnvSetupScript: setup_env.bat
      buildArch: x64
      additionalBuildFlags: --build_shared_lib --cmake_extra_defines onnxruntime_DEBUG_NODE_INPUTS_OUTPUTS=ON
      msbuildPlatform: x64
      isX86: false
      job_name_suffix: x64_debug_node_input_output
      RunOnnxRuntimeTests: true
      RunStaticCodeAnalysis: false
      isTraining: false
      ORT_EP_NAME: CPU
      GenerateDocumentation: false
      EnablePython: false
      MachinePool: 'Win-CPU-2021'

- stage: CodeCoverage
  dependsOn: []
  jobs:
  - job: CodeCoverage
    workspace:
      clean: all
    timeoutInMinutes:  150
    variables:
      skipComponentGovernanceDetection: true
    pool: 'Linux-CPU'
    steps:
      - template: templates/set-version-number-variables-step.yml

      - task: CmdLine@2
        inputs:
          script: |
            set -e
            ln -s /data/models .
            #Build onnxruntime and run the instrumented program(unitests)
            LLVM_PROFILE_FILE="%p.profraw" CFLAGS="-g -fprofile-instr-generate -fcoverage-mapping" CXXFLAGS="-g -fprofile-instr-generate -fcoverage-mapping" CC=clang CXX=clang++  python3 $(Build.SourcesDirectory)/tools/ci_build/build.py --build_dir=$(Build.BinariesDirectory) --config Debug --parallel --skip_submodule_sync --build_shared_lib --enable_onnx_tests --cmake_extra_defines RUN_MODELTEST_IN_DEBUG_MODE=ON

            cd Debug
            ./onnxruntime_mlas_test
            #Merge the mulitple prof data into a single indexed profile data file
            llvm-profdata merge -sparse -o ort.profdata *.profraw
            #Create coverage report, output the result to 'report.json'
            llvm-cov export -summary-only -instr-profile=ort.profdata onnxruntime_test_all -object onnxruntime_mlas_test -object onnxruntime_api_tests_without_env -object onnx_test_runner -object onnxruntime_shared_lib_test -object onnxruntime_global_thread_pools_test -object onnxruntime_api_tests_without_env $(Build.SourcesDirectory)/include/onnxruntime $(Build.SourcesDirectory)/onnxruntime/core $(Build.SourcesDirectory)/onnxruntime/contrib_ops > $(Build.BinariesDirectory)/report.json

            llvm-cov show -instr-profile=ort.profdata onnxruntime_test_all -object onnxruntime_mlas_test -object onnxruntime_api_tests_without_env -object onnx_test_runner -object onnxruntime_shared_lib_test -object onnxruntime_global_thread_pools_test -object onnxruntime_api_tests_without_env $(Build.SourcesDirectory)/include/onnxruntime $(Build.SourcesDirectory)/onnxruntime/core $(Build.SourcesDirectory)/onnxruntime/contrib_ops --format=html -output-dir=$(Build.ArtifactStagingDirectory)
          workingDirectory: $(Build.BinariesDirectory)

      - task: AzureCLI@2
        displayName: 'Azure CLI'
        inputs:
          azureSubscription: AIInfraBuildOnnxRuntimeOSS
          scriptType: bash
          scriptPath: $(Build.SourcesDirectory)/tools/ci_build/github/linux/upload_code_coverage_data.sh
          arguments: '"$(Build.BinariesDirectory)/report.json" "https://aiinfra.visualstudio.com/Lotus/_build/results?buildId=$(Build.BuildId)" x64 linux default'
          workingDirectory: '$(Build.BinariesDirectory)'

      - task: PublishPipelineArtifact@1
        displayName: 'Publish Pipeline Artifact'
        inputs:
          targetPath: '$(Build.ArtifactStagingDirectory)'
          artifact: html

  - job: Upload
    workspace:
      clean: all
    pool: 'Win-CPU-2021'
    variables:
    - name: runCodesignValidationInjection
      value: false
    - name: skipComponentGovernanceDetection
      value: true
    dependsOn:
    - CodeCoverage
    condition: and (succeeded(), eq(variables['Build.SourceBranch'], 'refs/heads/main'))
    steps:
    - checkout: self
      submodules: false

    - task: DownloadPipelineArtifact@2
      displayName: 'Download Pipeline Artifact'
      inputs:
        buildType: 'current'
        artifactName: 'html'
        targetPath: '$(Build.BinariesDirectory)'

    - task: AzureFileCopy@4
      displayName: 'AzureBlob File Copy'
      inputs:
        SourcePath: '$(Build.BinariesDirectory)\*'
        azureSubscription: AIInfraBuildOnnxRuntimeOSS
        Destination: AzureBlob
        storage: onnxruntime
        ContainerName: '$web'

- stage: AndroidCustomBuildScript
  dependsOn: []
  jobs:
  - job: AndroidCustomBuildScript
    workspace:
      clean: all
    pool: 'Linux-CPU'
    variables:
      dockerImageTag: onnxruntime-android-custom-build
    steps:
    - checkout: self
      submodules: false

    - task: UsePythonVersion@0
      inputs:
        versionSpec: '3.8'
        addToPath: true
        architecture: x64

    - task: CmdLine@2
      displayName: 'Run build_custom_android_package.py'
      inputs:
        script: |
          "$(Build.SourcesDirectory)/tools/android_custom_build/build_custom_android_package.py" \
            --docker_image_tag=$(dockerImageTag) \
            "$(Build.BinariesDirectory)/custom_android_package"
        workingDirectory: '$(Build.BinariesDirectory)'

    - task: CmdLine@2
      displayName: 'Clean up docker image'
      inputs:
        script: docker image rm $(dockerImageTag)
        workingDirectory: '$(Build.BinariesDirectory)'
      condition: succeededOrFailed()<|MERGE_RESOLUTION|>--- conflicted
+++ resolved
@@ -1,4 +1,3 @@
-<<<<<<< HEAD
 jobs:
 - template: templates/c-api-linux-cpu.yml
   parameters:
@@ -91,68 +90,6 @@
     GenerateDocumentation: false
     EnablePython: false
     MachinePool: 'Win-CPU-2021'
-
-- template: templates/win-ci-vs-2019.yml
-  parameters:
-    BuildConfig: 'Debug'
-    EnvSetupScript: setup_env.bat
-    buildArch: x64
-    additionalBuildFlags: --cmake_extra_defines onnxruntime_DISABLE_ABSEIL=ON
-    msbuildPlatform: x64
-    isX86: false
-    job_name_suffix: x64_no_absl
-    RunOnnxRuntimeTests: true
-    RunStaticCodeAnalysis: false
-    isTraining: false
-    ORT_EP_NAME: CPU
-    GenerateDocumentation: false
-    EnablePython: false
-    MachinePool: 'Win-CPU-2021'
-
-- template: templates/win-ci-vs-2019.yml
-  parameters:
-    BuildConfig: 'Debug'
-    EnvSetupScript: setup_env.bat
-    buildArch: x64
-    additionalBuildFlags: --build_shared_lib --minimal_build --disable_exceptions
-    msbuildPlatform: x64
-    isX86: false
-    job_name_suffix: x64_minimal_no_exception
-    RunOnnxRuntimeTests: true
-    RunStaticCodeAnalysis: false
-    isTraining: false
-    ORT_EP_NAME: CPU
-    GenerateDocumentation: false
-    EnablePython: false
-    MachinePool: 'Win-CPU-2021'
-
-- template: templates/win-ci-vs-2019.yml
-  parameters:
-    BuildConfig: 'Debug'
-    EnvSetupScript: setup_env.bat
-    buildArch: x64
-    additionalBuildFlags: --build_shared_lib --cmake_extra_defines onnxruntime_DEBUG_NODE_INPUTS_OUTPUTS=ON
-    msbuildPlatform: x64
-    isX86: false
-    job_name_suffix: x64_debug_node_input_output
-    RunOnnxRuntimeTests: true
-    RunStaticCodeAnalysis: false
-    isTraining: false
-    ORT_EP_NAME: CPU
-    GenerateDocumentation: false
-    EnablePython: false
-    MachinePool: 'Win-CPU-2021'
-
-- job: CodeCoverage
-  workspace:
-    clean: all
-  timeoutInMinutes:  150
-  variables:
-    skipComponentGovernanceDetection: true
-  pool: 'Linux-CPU'
-  steps:
-    - template: templates/set-version-number-variables-step.yml
-=======
 stages:
 - stage: Mimalloc
   dependsOn: []
@@ -173,7 +110,6 @@
       GenerateDocumentation: false
       EnablePython: false
       MachinePool: 'Win-CPU-2021'
->>>>>>> 3b8dfe2e
 
 - stage: NoAbseil
   dependsOn: []
