--- conflicted
+++ resolved
@@ -1,5 +1,5 @@
 // Copyright (c) Microsoft Corporation. All rights reserved.
-// Licensed under the MIT License.
+ // Licensed under the MIT License.
 
 #include "lib/Api.Ort/pch.h"
 
@@ -31,13 +31,14 @@
     ));
   } else {
 #ifdef USE_DML
-<<<<<<< HEAD
-    RETURN_IF_FAILED(Microsoft::WRL::MakeAndInitialize<OnnxruntimeDmlSessionBuilder>(&onnxruntime_session_builder, engine_factory_.Get(), device_.Get(), queue_.Get(), metacommands_enabled_, bfc_allocator_enabled_));
-=======
     RETURN_IF_FAILED(Microsoft::WRL::MakeAndInitialize<OnnxruntimeDmlSessionBuilder>(
-      &onnxruntime_session_builder, engine_factory_.Get(), device_.Get(), queue_.Get(), metacommands_enabled_
+      &onnxruntime_session_builder,
+      engine_factory_.Get(),
+      device_.Get(),
+      queue_.Get(),
+      metacommands_enabled_,
+      bfc_allocator_enabled_
     ));
->>>>>>> 92b6e10d
 #endif
   }
 
