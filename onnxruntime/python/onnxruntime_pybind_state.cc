// Copyright (c) Microsoft Corporation. All rights reserved.
// Licensed under the MIT License.

#include "python/onnxruntime_pybind_exceptions.h"
#include "python/onnxruntime_pybind_mlvalue.h"
#include "python/onnxruntime_pybind_state_common.h"

#define NPY_NO_DEPRECATED_API NPY_1_7_API_VERSION
#define PY_ARRAY_UNIQUE_SYMBOL onnxruntime_python_ARRAY_API
#include <numpy/arrayobject.h>

#include "core/common/inlined_containers.h"
#include "core/common/logging/logging.h"
#include "core/common/logging/severity.h"
#include "core/common/optional.h"
#include "core/framework/arena_extend_strategy.h"
#include "core/framework/data_transfer_utils.h"
#include "core/framework/data_types_internal.h"
#include "core/framework/provider_options_utils.h"
#include "core/framework/random_seed.h"
#include "core/framework/sparse_tensor.h"
#include "core/framework/tensorprotoutils.h"
#include "core/framework/TensorSeq.h"
#include "core/graph/graph_viewer.h"
#include "core/platform/env.h"
#include "core/providers/get_execution_providers.h"
#include "core/providers/tensorrt/tensorrt_provider_options.h"
#include "core/session/IOBinding.h"
#include "core/session/abi_session_options_impl.h"
#include "core/session/onnxruntime_session_options_config_keys.h"
#include "core/session/provider_bridge_ort.h"

#ifdef ENABLE_ATEN
#include "contrib_ops/cpu/aten_ops/aten_op_executor.h"
#endif

// Explicitly provide a definition for the static const var 'GPU' in the OrtDevice struct,
// GCC 4.x doesn't seem to define this and it breaks the pipelines based on CentOS as it uses
// GCC 4.x.
// (This static var is referenced in GetCudaToHostMemCpyFunction())
const OrtDevice::DeviceType OrtDevice::GPU;

namespace onnxruntime {

}  // namespace onnxruntime

#if defined(_MSC_VER)
#pragma warning(disable : 4267 4996 4503 4003)
#endif  // _MSC_VER

#include <iterator>

#if defined(_MSC_VER)
#pragma warning(disable : 4267 4996 4503 4003)
#endif  // _MSC_VER

namespace onnxruntime {
namespace python {

namespace py = pybind11;
using namespace onnxruntime;
using namespace onnxruntime::logging;

#if defined(_MSC_VER) && !defined(__clang__)
#pragma warning(push)
// "Global initializer calls a non-constexpr function." Therefore you can't use ORT APIs in the other global initializers.
// TODO: we may delay-init this variable
#pragma warning(disable : 26426)
#endif
static Env& platform_env = Env::Default();
#if defined(_MSC_VER) && !defined(__clang__)
#pragma warning(push)
#endif

#if !defined(ORT_MINIMAL_BUILD) || defined(ORT_MINIMAL_BUILD_CUSTOM_OPS)
// Custom op section starts

CustomOpLibrary::CustomOpLibrary(const char* library_path, OrtSessionOptions& ort_so) {
  {
    OrtPybindThrowIfError(platform_env.LoadDynamicLibrary(library_path, false, &library_handle_));

    OrtStatus*(ORT_API_CALL * RegisterCustomOps)(OrtSessionOptions * options, const OrtApiBase* api);

    OrtPybindThrowIfError(platform_env.GetSymbolFromLibrary(library_handle_, "RegisterCustomOps", (void**)&RegisterCustomOps));

    auto* status_raw = RegisterCustomOps(&ort_so, OrtGetApiBase());
    // Manage the raw Status pointer using a smart pointer
    auto status = std::unique_ptr<OrtStatus>(status_raw);

    // A non-nullptr indicates status indicates some error
    if (status) {
      // TODO: How to handle unload failure ?
      // Currently we ignore the returned status assuming it is successful
      ORT_IGNORE_RETURN_VALUE(platform_env.UnloadDynamicLibrary(library_handle_));

      // Construct error message string
      std::string error_string = status->msg;

      // Throw
      throw std::runtime_error(error_string);
    }

    library_path_ = std::string(library_path);
  }
}

// Unload the library when the destructor is triggered
CustomOpLibrary::~CustomOpLibrary() {
  UnloadLibrary();
}

// Logic to unload the library
void CustomOpLibrary::UnloadLibrary() {
  auto status = platform_env.UnloadDynamicLibrary(library_handle_);

  if (!status.IsOK()) {
    const logging::Logger& default_logger = logging::LoggingManager::DefaultLogger();
    LOGS(default_logger, WARNING) << "Unable to unload the custom op shared library: " << library_path_;
  }
}

// Custom op section ends
#endif  // !defined(ORT_MINIMAL_BUILD) || defined(ORT_MINIMAL_BUILD_CUSTOM_OPS)

template <typename T>
static py::object AddNonTensor(const OrtValue& val,
                               const DataTransferManager* /*data_transfer_manager*/,
                               const std::unordered_map<OrtDevice::DeviceType, MemCpyFunc>* /*mem_cpy_to_host_functions*/) {
  return py::cast(val.Get<T>());
}

// In all cases, we may not have access to a DataTransferManager, hence the user may specify functions that
// pretty much does what a DataTransferManager does - copy data from device(s) to the host
void GetPyObjFromTensor(const Tensor& rtensor, py::object& obj,
                        const DataTransferManager* data_transfer_manager,
                        const std::unordered_map<OrtDevice::DeviceType, MemCpyFunc>* mem_cpy_to_host_functions) {
  std::vector<npy_intp> npy_dims;
  const TensorShape& shape = rtensor.Shape();

  for (size_t n = 0; n < shape.NumDimensions(); ++n) {
    npy_dims.push_back(shape[n]);
  }

  MLDataType dtype = rtensor.DataType();
  const int numpy_type = OnnxRuntimeTensorToNumpyType(dtype);
  obj = py::reinterpret_steal<py::object>(PyArray_SimpleNew(
      shape.NumDimensions(), npy_dims.data(), numpy_type));

  void* out_ptr = static_cast<void*>(
      PyArray_DATA(reinterpret_cast<PyArrayObject*>(obj.ptr())));

  if (numpy_type != NPY_OBJECT) {
    // if it is not cpu tensor, need to copy to host
    auto device_type = rtensor.Location().device.Type();
    if (device_type != OrtDevice::CPU) {
      if (!data_transfer_manager && !mem_cpy_to_host_functions)
        throw std::runtime_error(
            "GetPyObjFromTensor: Either data transfer manager or a "
            "function to copy data to the host is needed to convert non-CPU tensor to numpy array");
      static const OrtMemoryInfo cpu_alloc_info{onnxruntime::CPU, OrtDeviceAllocator};

      // Prefer DataTransferManager if available
      if (data_transfer_manager) {
        auto span = gsl::make_span<char>(reinterpret_cast<char*>(out_ptr), dtype->Size() * shape.Size());
        ORT_THROW_IF_ERROR(CopyTensorDataToByteSpan(
            *data_transfer_manager, rtensor, cpu_alloc_info, span));
      } else {
        auto mem_cpy_to_host = mem_cpy_to_host_functions->find(device_type);

        ORT_ENFORCE(mem_cpy_to_host != mem_cpy_to_host_functions->end(),
                    "Unable to locate a function that can copy data to the host from the device");

        ORT_ENFORCE(mem_cpy_to_host->second != 0,
                    "No function that can copy data to the host from the device provided");

        mem_cpy_to_host->second(out_ptr, rtensor.DataRaw(), dtype->Size() * shape.Size());
      }

    } else
      memcpy(out_ptr, rtensor.DataRaw(dtype), dtype->Size() * shape.Size());
  } else {
    // Handle string type.
    // Copying strings to cpu from device is currently not supported
    ORT_ENFORCE(rtensor.Location().device.Type() == OrtDevice::CPU,
                "Copying string tensors located on another device to the host is currently not supported");
    py::object* outObj = static_cast<py::object*>(out_ptr);
    const std::string* src = rtensor.Data<std::string>();
    for (int i = 0; i < rtensor.Shape().Size(); i++, src++) {
      outObj[i] = py::cast(*src);
    }
  }
}

const char* GetDeviceName(const OrtDevice& device) {
  switch (device.Type()) {
    case OrtDevice::CPU:
      return CPU;
    case OrtDevice::GPU:
      return CUDA;
    case OrtDevice::FPGA:
      return "FPGA";
    default:
      ORT_THROW("Unknown device type: ", device.Type());
  }
}

py::object GetPyObjectFromSparseTensor(size_t pos, const OrtValue& ort_value, const DataTransferManager* data_transfer_manager) {
#if !defined(DISABLE_SPARSE_TENSORS)
  if (!ort_value.IsSparseTensor()) {
    ORT_THROW("Must be a sparse tensor");
  }
  auto& logger = logging::LoggingManager::DefaultLogger();
  const SparseTensor& src_sparse_tensor = ort_value.Get<SparseTensor>();
  std::unique_ptr<PySparseTensor> py_sparse_tensor;
  auto device_type = src_sparse_tensor.Location().device.Type();
  if (device_type != OrtDevice::CPU) {
    if (!data_transfer_manager) {
      LOGS(logger, WARNING) << "Returned OrtValue with sparse tensor at position: " << pos << " is on GPU but no data_transfer_manager provided."
                            << " Returned it will have its data on GPU, you can copy it using numpy_array_to_cpu()";
      py_sparse_tensor = std::make_unique<PySparseTensor>(ort_value);
    } else {
      auto dst_sparse_tensor = std::make_unique<SparseTensor>(src_sparse_tensor.DataType(), src_sparse_tensor.DenseShape(), GetAllocator());
      auto status = src_sparse_tensor.Copy(*data_transfer_manager, 0, *dst_sparse_tensor);
      OrtPybindThrowIfError(status);
      py_sparse_tensor = std::make_unique<PySparseTensor>(std::move(dst_sparse_tensor));
    }
  } else {
    py_sparse_tensor = std::make_unique<PySparseTensor>(ort_value);
  }

  py::object result = py::cast(py_sparse_tensor.get(), py::return_value_policy::take_ownership);
  py_sparse_tensor.release();
  return result;
#else
  ORT_UNUSED_PARAMETER(pos);
  ORT_UNUSED_PARAMETER(ort_value);
  ORT_UNUSED_PARAMETER(data_transfer_manager);
  ORT_THROW("SparseTensor support is disabled in this build.");
#endif  // !defined(DISABLE_SPARSE_TENSORS)
}

template <>
py::object AddNonTensor<TensorSeq>(const OrtValue& val,
                                   const DataTransferManager* data_transfer_manager,
                                   const std::unordered_map<OrtDevice::DeviceType, MemCpyFunc>* mem_cpy_to_host_functions) {
  const auto& seq_tensors = val.Get<TensorSeq>();
  py::list py_list;
  for (const auto& rtensor : seq_tensors) {
    py::object obj;
    GetPyObjFromTensor(rtensor, obj, data_transfer_manager, mem_cpy_to_host_functions);
    py_list.append(obj);
  }
  // XToolChain kills the build
  // local variable 'py_list' will be copied despite being returned by name [-Werror,-Wreturn-std-move]
  // call 'std::move' explicitly to avoid copying
  // We choose to cast it to object explicitly
  return py::cast<py::object>(py_list);
}

py::object AddNonTensorAsPyObj(const OrtValue& val,
                               const DataTransferManager* data_transfer_manager,
                               const std::unordered_map<OrtDevice::DeviceType, MemCpyFunc>* mem_cpy_to_host_functions) {
  // Should be in sync with core/framework/datatypes.h
  auto val_type = val.Type();
  if (val_type->IsTensorSequenceType()) {
    return AddNonTensor<TensorSeq>(val, data_transfer_manager, mem_cpy_to_host_functions);
  } else {
#if !defined(DISABLE_ML_OPS)
    utils::ContainerChecker c_checker(val_type);
    if (c_checker.IsMap()) {
      if (c_checker.IsMapOf<std::string, std::string>()) {
        return AddNonTensor<MapStringToString>(val, data_transfer_manager, mem_cpy_to_host_functions);
      } else if (c_checker.IsMapOf<std::string, int64_t>()) {
        return AddNonTensor<MapStringToInt64>(val, data_transfer_manager, mem_cpy_to_host_functions);
      } else if (c_checker.IsMapOf<std::string, float>()) {
        return AddNonTensor<MapStringToFloat>(val, data_transfer_manager, mem_cpy_to_host_functions);
      } else if (c_checker.IsMapOf<std::string, double>()) {
        return AddNonTensor<MapStringToDouble>(val, data_transfer_manager, mem_cpy_to_host_functions);
      } else if (c_checker.IsMapOf<int64_t, std::string>()) {
        return AddNonTensor<MapInt64ToString>(val, data_transfer_manager, mem_cpy_to_host_functions);
      } else if (c_checker.IsMapOf<int64_t, int64_t>()) {
        return AddNonTensor<MapInt64ToInt64>(val, data_transfer_manager, mem_cpy_to_host_functions);
      } else if (c_checker.IsMapOf<int64_t, float>()) {
        return AddNonTensor<MapInt64ToFloat>(val, data_transfer_manager, mem_cpy_to_host_functions);
      } else if (c_checker.IsMapOf<int64_t, double>()) {
        return AddNonTensor<MapInt64ToDouble>(val, data_transfer_manager, mem_cpy_to_host_functions);
      }

    } else {
      if (c_checker.IsSequenceOf<std::map<std::string, float>>()) {
        return AddNonTensor<VectorMapStringToFloat>(val, data_transfer_manager, mem_cpy_to_host_functions);
      } else if (c_checker.IsSequenceOf<std::map<int64_t, float>>()) {
        return AddNonTensor<VectorMapInt64ToFloat>(val, data_transfer_manager, mem_cpy_to_host_functions);
      }
    }
#endif
  }
  ORT_THROW("Non-tensor type is not supported in this build: ", val_type);
}

py::object AddTensorAsPyObj(const OrtValue& val, const DataTransferManager* data_transfer_manager,
                            const std::unordered_map<OrtDevice::DeviceType, MemCpyFunc>* mem_cpy_to_host_functions) {
  const Tensor& rtensor = val.Get<Tensor>();
  py::object obj;
  GetPyObjFromTensor(rtensor, obj, data_transfer_manager, mem_cpy_to_host_functions);
  return obj;
}

static std::unique_ptr<onnxruntime::IExecutionProvider> LoadExecutionProvider(
    const std::string& ep_shared_lib_path,
    const ProviderOptions& provider_options = {},
    const std::string& entry_symbol_name = "GetProvider") {
  void* handle;
  auto error = Env::Default().LoadDynamicLibrary(ep_shared_lib_path, false, &handle);
  if (!error.IsOK()) {
    throw std::runtime_error(error.ErrorMessage());
  }

  Provider* (*PGetProvider)();
  OrtPybindThrowIfError(Env::Default().GetSymbolFromLibrary(handle, entry_symbol_name, (void**)&PGetProvider));

  Provider* provider = PGetProvider();
  std::shared_ptr<IExecutionProviderFactory> ep_factory = provider->CreateExecutionProviderFactory(&provider_options);
  return ep_factory->CreateProvider();
}

#ifdef USE_CUDA
const CUDAExecutionProviderInfo GetCudaExecutionProviderInfo(ProviderInfo_CUDA* cuda_provider_info,
                                                             const ProviderOptionsMap& provider_options_map) {
  ORT_ENFORCE(cuda_provider_info);
  const auto it = provider_options_map.find(kCudaExecutionProvider);
  CUDAExecutionProviderInfo info;
  if (it != provider_options_map.end())
    cuda_provider_info->CUDAExecutionProviderInfo__FromProviderOptions(it->second, info);
  else {
    info.device_id = cuda_device_id;
    info.gpu_mem_limit = gpu_mem_limit;
    info.arena_extend_strategy = arena_extend_strategy;
    info.cudnn_conv_algo_search = cudnn_conv_algo_search;
    info.do_copy_in_default_stream = do_copy_in_default_stream;
    info.external_allocator_info = external_allocator_info;
    info.tunable_op = tunable_op;
  }
  return info;
}
#endif

#ifdef USE_CANN
const CANNExecutionProviderInfo GetCannExecutionProviderInfo(ProviderInfo_CANN* cann_provider_info,
                                                             const ProviderOptionsMap& provider_options_map) {
  ORT_ENFORCE(cann_provider_info);
  const auto it = provider_options_map.find(kCannExecutionProvider);
  CANNExecutionProviderInfo info;
  if (it != provider_options_map.end())
    cann_provider_info->CANNExecutionProviderInfo__FromProviderOptions(it->second, info);
  return info;
}
#endif

#ifdef USE_ROCM
const ROCMExecutionProviderInfo GetRocmExecutionProviderInfo(ProviderInfo_ROCM* rocm_provider_info,
                                                             const ProviderOptionsMap& provider_options_map) {
  ORT_ENFORCE(rocm_provider_info);
  const auto it = provider_options_map.find(kRocmExecutionProvider);
  ROCMExecutionProviderInfo info;
  if (it != provider_options_map.end())
    rocm_provider_info->ROCMExecutionProviderInfo__FromProviderOptions(it->second, info);
  else {
    info.device_id = cuda_device_id;
    info.gpu_mem_limit = gpu_mem_limit;
    info.arena_extend_strategy = arena_extend_strategy;
    info.miopen_conv_exhaustive_search = miopen_conv_exhaustive_search;
    info.do_copy_in_default_stream = do_copy_in_default_stream;
    info.external_allocator_info = external_allocator_info;
    info.tunable_op = tunable_op;
  }
  return info;
}
#endif

std::unique_ptr<IExecutionProvider> CreateExecutionProviderInstance(
    const SessionOptions& session_options,
    const std::string& type,
    const ProviderOptionsMap& provider_options_map) {
  if (type == kCpuExecutionProvider) {
    return onnxruntime::CPUProviderFactoryCreator::Create(
               session_options.enable_cpu_mem_arena)
        ->CreateProvider();
  } else if (type == kTensorrtExecutionProvider) {
#ifdef USE_TENSORRT
    // If the environment variable 'ORT_TENSORRT_UNAVAILABLE' exists, then we do not load TensorRT. This is set by _ld_preload for the manylinux case
    // as in that case, trying to load the library itself will result in a crash due to the way that auditwheel strips dependencies.
    if (Env::Default().GetEnvironmentVar("ORT_TENSORRT_UNAVAILABLE").empty()) {
      std::string calibration_table, cache_path, lib_path;
      auto it = provider_options_map.find(type);
      if (it != provider_options_map.end()) {
        OrtTensorRTProviderOptionsV2 params{
            0,
            0,
            nullptr,
            1000,
            1,
            1 << 30,
            0,
            0,
            nullptr,
            0,
            0,
            0,
            0,
            0,
            nullptr,
            0,
            nullptr,
            0,
            0};
        for (auto option : it->second) {
          if (option.first == "device_id") {
            if (!option.second.empty()) {
              params.device_id = std::stoi(option.second);
            } else {
              ORT_THROW("[ERROR] [TensorRT] The value for the key 'device_id' should be a number i.e. '0'.\n");
            }
          } else if (option.first == "trt_max_partition_iterations") {
            if (!option.second.empty()) {
              params.trt_max_partition_iterations = std::stoi(option.second);
            } else {
              ORT_THROW("[ERROR] [TensorRT] The value for the key 'trt_max_partition_iterations' should be a positive integer number i.e. '1000'.\n");
            }
          } else if (option.first == "trt_min_subgraph_size") {
            if (!option.second.empty()) {
              params.trt_min_subgraph_size = std::stoi(option.second);
            } else {
              ORT_THROW("[ERROR] [TensorRT] The value for the key 'trt_min_subgraph_size' should be a positive integer number i.e. '1'.\n");
            }
          } else if (option.first == "trt_max_workspace_size") {
            if (!option.second.empty()) {
              params.trt_max_workspace_size = std::stoull(option.second);
            } else {
              ORT_THROW("[ERROR] [TensorRT] The value for the key 'trt_max_workspace_size' should be a number in byte i.e. '1073741824'.\n");
            }
          } else if (option.first == "trt_fp16_enable") {
            if (option.second == "True" || option.second == "true") {
              params.trt_fp16_enable = true;
            } else if (option.second == "False" || option.second == "false") {
              params.trt_fp16_enable = false;
            } else {
              ORT_THROW("[ERROR] [TensorRT] The value for the key 'trt_fp16_enable' should be 'True' or 'False'. Default value is 'False'.\n");
            }
          } else if (option.first == "trt_int8_enable") {
            if (option.second == "True" || option.second == "true") {
              params.trt_int8_enable = true;
            } else if (option.second == "False" || option.second == "false") {
              params.trt_int8_enable = false;
            } else {
              ORT_THROW("[ERROR] [TensorRT] The value for the key 'trt_int8_enable' should be 'True' or 'False'. Default value is 'False'.\n");
            }
          } else if (option.first == "trt_int8_calibration_table_name") {
            if (!option.second.empty()) {
              calibration_table = option.second;
              params.trt_int8_calibration_table_name = calibration_table.c_str();
            } else {
              ORT_THROW("[ERROR] [TensorRT] The value for the key 'trt_int8_calibration_table_name' should be a file name i.e. 'cal_table'.\n");
            }
          } else if (option.first == "trt_int8_use_native_calibration_table") {
            if (option.second == "True" || option.second == "true") {
              params.trt_int8_use_native_calibration_table = true;
            } else if (option.second == "False" || option.second == "false") {
              params.trt_int8_use_native_calibration_table = false;
            } else {
              ORT_THROW("[ERROR] [TensorRT] The value for the key 'trt_int8_use_native_calibration_table' should be 'True' or 'False'. Default value is 'False'.\n");
            }
          } else if (option.first == "trt_dla_enable") {
            if (option.second == "True" || option.second == "true") {
              params.trt_dla_enable = true;
            } else if (option.second == "False" || option.second == "false") {
              params.trt_dla_enable = false;
            } else {
              ORT_THROW("[ERROR] [TensorRT] The value for the key 'trt_dla_enable' should be 'True' or 'False'. Default value is 'False'.\n");
            }
          } else if (option.first == "trt_dla_core") {
            if (!option.second.empty()) {
              params.trt_dla_core = std::stoi(option.second);
            } else {
              ORT_THROW("[ERROR] [TensorRT] The value for the key 'trt_dla_core' should be a positive integer number i.e. '0'.\n");
            }
          } else if (option.first == "trt_dump_subgraphs") {
            if (option.second == "True" || option.second == "true") {
              params.trt_dump_subgraphs = true;
            } else if (option.second == "False" || option.second == "false") {
              params.trt_dump_subgraphs = false;
            } else {
              ORT_THROW("[ERROR] [TensorRT] The value for the key 'trt_dump_subgraphs' should be 'True' or 'False'. Default value is 'False'.\n");
            }
          } else if (option.first == "trt_engine_cache_enable") {
            if (option.second == "True" || option.second == "true") {
              params.trt_engine_cache_enable = true;
            } else if (option.second == "False" || option.second == "false") {
              params.trt_engine_cache_enable = false;
            } else {
              ORT_THROW("[ERROR] [TensorRT] The value for the key 'trt_engine_cache_enable' should be 'True' or 'False'. Default value is 'False'.\n");
            }
          } else if (option.first == "trt_engine_cache_path") {
            if (!option.second.empty()) {
              cache_path = option.second;
              params.trt_engine_cache_path = cache_path.c_str();
            } else {
              ORT_THROW("[ERROR] [TensorRT] The value for the key 'trt_engine_cache_path' should be a path string i.e. 'engine_cache'.\n");
            }
          } else if (option.first == "trt_engine_decryption_enable") {
            if (option.second == "True" || option.second == "true") {
              params.trt_engine_decryption_enable = true;
            } else if (option.second == "False" || option.second == "false") {
              params.trt_engine_decryption_enable = false;
            } else {
              ORT_THROW("[ERROR] [TensorRT] The value for the key 'trt_engine_decryption_enable' should be 'True' or 'False'. Default value is 'False'.\n");
            }
          } else if (option.first == "trt_engine_decryption_lib_path") {
            if (!option.second.empty()) {
              lib_path = option.second;
              params.trt_engine_decryption_lib_path = lib_path.c_str();
            } else {
              ORT_THROW("[ERROR] [TensorRT] The value for the key 'trt_engine_decryption_lib_path' should be a path string i.e. 'decryption_lib'.\n");
            }
          } else if (option.first == "trt_force_sequential_engine_build") {
            if (option.second == "True" || option.second == "true") {
              params.trt_force_sequential_engine_build = true;
            } else if (option.second == "False" || option.second == "false") {
              params.trt_force_sequential_engine_build = false;
            } else {
              ORT_THROW("[ERROR] [TensorRT] The value for the key 'trt_force_sequential_engine_build' should be 'True' or 'False'. Default value is 'False'.\n");
            }
          } else if (option.first == "trt_context_memory_sharing_enable") {
            if (option.second == "True" || option.second == "true") {
              params.trt_context_memory_sharing_enable = true;
            } else if (option.second == "False" || option.second == "false") {
              params.trt_context_memory_sharing_enable = false;
            } else {
              ORT_THROW("[ERROR] [TensorRT] The value for the key 'trt_context_memory_sharing_enable' should be 'True' or 'False'. Default value is 'False'.\n");
            }
          } else {
            ORT_THROW("Invalid TensorRT EP option: ", option.first);
          }
        }
        if (std::shared_ptr<IExecutionProviderFactory> tensorrt_provider_factory = onnxruntime::TensorrtProviderFactoryCreator::Create(&params)) {
          return tensorrt_provider_factory->CreateProvider();
        }
      } else {
        if (std::shared_ptr<IExecutionProviderFactory> tensorrt_provider_factory = onnxruntime::TensorrtProviderFactoryCreator::Create(cuda_device_id)) {
          return tensorrt_provider_factory->CreateProvider();
        }
      }
    }
    LOGS_DEFAULT(WARNING) << "Failed to create " << type << ". Please reference https://onnxruntime.ai/docs/execution-providers/TensorRT-ExecutionProvider.html#requirements to ensure all dependencies are met.";
#endif
  } else if (type == kMIGraphXExecutionProvider) {
#ifdef USE_MIGRAPHX
    return onnxruntime::MIGraphXProviderFactoryCreator::Create(0)->CreateProvider();
#endif
  } else if (type == kCudaExecutionProvider) {
#ifdef USE_CUDA
    // If the environment variable 'CUDA_UNAVAILABLE' exists, then we do not load cuda. This is set by _ld_preload for the manylinux case
    // as in that case, trying to load the library itself will result in a crash due to the way that auditwheel strips dependencies.
    if (Env::Default().GetEnvironmentVar("ORT_CUDA_UNAVAILABLE").empty()) {
      if (auto* cuda_provider_info = TryGetProviderInfo_CUDA()) {
        const CUDAExecutionProviderInfo info = GetCudaExecutionProviderInfo(cuda_provider_info,
                                                                            provider_options_map);

        // This variable is never initialized because the APIs by which it should be initialized are deprecated, however they still
        // exist are are in-use. Neverthless, it is used to return CUDAAllocator, hence we must try to initialize it here if we can
        // since FromProviderOptions might contain external CUDA allocator.
        external_allocator_info = info.external_allocator_info;
        return cuda_provider_info->CreateExecutionProviderFactory(info)->CreateProvider();
      } else {
        if (!Env::Default().GetEnvironmentVar("CUDA_PATH").empty()) {
          ORT_THROW("CUDA_PATH is set but CUDA wasn't able to be loaded. Please install the correct version of CUDA and cuDNN as mentioned in the GPU requirements page (https://onnxruntime.ai/docs/reference/execution-providers/CUDA-ExecutionProvider.html#requirements), make sure they're in the PATH, and that your GPU is supported.");
        }
      }
    }
    LOGS_DEFAULT(WARNING) << "Failed to create " << type << ". Please reference https://onnxruntime.ai/docs/reference/execution-providers/CUDA-ExecutionProvider.html#requirements to ensure all dependencies are met.";
#endif
  } else if (type == kRocmExecutionProvider) {
#ifdef USE_ROCM
    if (auto* rocm_provider_info = TryGetProviderInfo_ROCM()) {
      const ROCMExecutionProviderInfo info = GetRocmExecutionProviderInfo(rocm_provider_info,
                                                                          provider_options_map);

      // This variable is never initialized because the APIs by which is it should be initialized are deprecated, however they still
      // exist are are in-use. Neverthless, it is used to return ROCMAllocator, hence we must try to initialize it here if we can
      // since FromProviderOptions might contain external ROCM allocator.
      external_allocator_info = info.external_allocator_info;
      return rocm_provider_info->CreateExecutionProviderFactory(info)->CreateProvider();
    } else {
      if (!Env::Default().GetEnvironmentVar("ROCM_PATH").empty()) {
        ORT_THROW("ROCM_PATH is set but ROCM wasn't able to be loaded. Please install the correct version of ROCM and MIOpen as mentioned in the GPU requirements page, make sure they're in the PATH, and that your GPU is supported.");
      }
    }
#endif
  } else if (type == kDnnlExecutionProvider) {
#ifdef USE_DNNL
    return onnxruntime::DnnlProviderFactoryCreator::Create(session_options.enable_cpu_mem_arena)->CreateProvider();
#endif
  } else if (type == kOpenVINOExecutionProvider) {
#ifdef USE_OPENVINO
    OrtOpenVINOProviderOptions params;
    params.device_type = openvino_device_type.c_str();
    std::string blob_dump_path;

    auto it = provider_options_map.find(type);
    if (it != provider_options_map.end()) {
      for (auto option : it->second) {
        if (option.first == "device_type") {
          openvino_device_type = option.second;
          params.device_type = openvino_device_type.c_str();
        } else if (option.first == "enable_vpu_fast_compile") {
          if (option.second == "True") {
            params.enable_vpu_fast_compile = true;
          } else if (option.second == "False") {
            params.enable_vpu_fast_compile = false;
          } else {
            ORT_THROW("Invalid value passed for enable_vpu_fast_compile: ", option.second);
          }

        } else if (option.first == "use_compiled_network") {
          if (option.second == "True") {
            params.use_compiled_network = true;
          } else if (option.second == "False") {
            params.use_compiled_network = false;
          } else {
            ORT_THROW("Invalid value passed for use_compiled_network: ", option.second);
          }

        } else if (option.first == "enable_opencl_throttling") {
          if (option.second == "True") {
            params.enable_opencl_throttling = true;
          } else if (option.second == "False") {
            params.enable_opencl_throttling = false;
          } else {
            ORT_THROW("Invalid value passed for enable_opencl_throttling: ", option.second);
          }
        } else if (option.first == "enable_dynamic_shapes") {
          if (option.second == "True") {
            params.enable_dynamic_shapes = true;
          } else if (option.second == "False") {
            params.enable_dynamic_shapes = false;
          } else {
            ORT_THROW("Invalid value passed for enable_dynamic_shapes: ", option.second);
          }
        } else if (option.first == "device_id") {
          params.device_id = option.second.c_str();
        } else if (option.first == "num_of_threads") {
          params.num_of_threads = std::stoi(option.second);
        } else if (option.first == "blob_dump_path") {
          blob_dump_path = option.second;
          params.blob_dump_path = blob_dump_path.c_str();
        } else if (option.first == "context") {
          params.context = (void*)(option.second.c_str());
        } else {
          ORT_THROW("Invalid OpenVINO EP option: ", option.first);
        }
      }
    }
    if (std::shared_ptr<IExecutionProviderFactory> openvino_provider_factory = onnxruntime::OpenVINOProviderFactoryCreator::Create(&params)) {
      auto p = openvino_provider_factory->CreateProvider();
      // Reset global variables config to avoid it being accidentally passed on to the next session
      openvino_device_type.clear();
      return p;
    } else {
      if (!Env::Default().GetEnvironmentVar("INTEL_OPENVINO_DIR").empty()) {
        ORT_THROW("INTEL_OPENVINO_DIR is set but OpenVINO library wasn't able to be loaded. Please install a supported version of OpenVINO as mentioned in the requirements page (https://onnxruntime.ai/docs/execution-providers/OpenVINO-ExecutionProvider.html#requirements), ensure dependency libraries are in the PATH and your hardware is supported.");
      } else {
        LOGS_DEFAULT(WARNING) << "Failed to create " << type << ". Please reference https://onnxruntime.ai/docs/execution-providers/OpenVINO-ExecutionProvider.html#requirements to ensure all dependencies are met.";
      }
    }
#endif
  } else if (type == kTvmExecutionProvider) {
#if USE_TVM
    onnxruntime::tvm::TvmEPOptions info{};
    const auto it = provider_options_map.find(type);
    if (it != provider_options_map.end()) {
      info = onnxruntime::tvm::TvmEPOptionsHelper::FromProviderOptions(it->second);
    }

    return onnxruntime::TVMProviderFactoryCreator::Create(info)->CreateProvider();
#endif
  } else if (type == kVitisAIExecutionProvider) {
#if USE_VITISAI
    // Retrieve Vitis AI provider options
    // `target`: The name of the DPU target (default is DPUCADX8G for backward compatibility).
    // `export_runtime_module`: export a Vitis AI PyXIR runtime module to the specified file.
    //    This can be used for cross compilation or saving state.
    // `load_runtime_module`: Load an exported runtime module from disk.
    std::string target = "DPUCADX8G";
    std::string export_runtime_module = "";
    std::string load_runtime_module = "";
    auto it = provider_options_map.find(type);
    if (it != provider_options_map.end()) {
      auto vitis_ai_provider_options = it->second;
      auto vai_options_it = vitis_ai_provider_options.find("target");
      if (vai_options_it != vitis_ai_provider_options.end()) {
        target = vai_options_it->second;
      }
      vai_options_it = vitis_ai_provider_options.find("export_runtime_module");
      if (vai_options_it != vitis_ai_provider_options.end()) {
        export_runtime_module = vai_options_it->second;
      }
      vai_options_it = vitis_ai_provider_options.find("load_runtime_module");
      if (vai_options_it != vitis_ai_provider_options.end()) {
        load_runtime_module = vai_options_it->second;
      }
    }
    return onnxruntime::VitisAIProviderFactoryCreator::Create(target.c_str(), 0,
                                                              export_runtime_module.c_str(),
                                                              load_runtime_module.c_str())
        ->CreateProvider();
#endif
  } else if (type == kAclExecutionProvider) {
#ifdef USE_ACL
    return onnxruntime::ACLProviderFactoryCreator::Create(
               session_options.enable_cpu_mem_arena)
        ->CreateProvider();
#endif
  } else if (type == kArmNNExecutionProvider) {
#ifdef USE_ARMNN
    return onnxruntime::ArmNNProviderFactoryCreator::Create(
               session_options.enable_cpu_mem_arena)
        ->CreateProvider();
#endif
  } else if (type == kDmlExecutionProvider) {
#ifdef USE_DML
    int device_id = 0;
    auto it = provider_options_map.find(type);
    if (it != provider_options_map.end()) {
      for (auto option : it->second) {
        if (option.first == "device_id") {
          if (!option.second.empty()) {
            device_id = std::stoi(option.second);
          }
        }
      }
    }
    return onnxruntime::DMLProviderFactoryCreator::Create(device_id)->CreateProvider();
#endif
  } else if (type == kNnapiExecutionProvider) {
#if defined(USE_NNAPI)
#if !defined(__ANDROID__)
    LOGS_DEFAULT(WARNING) << "NNAPI execution provider can only be used to generate ORT format model in this build.";
#endif
    const auto partitioning_stop_ops_list = session_options.config_options.GetConfigEntry(
        kOrtSessionOptionsConfigNnapiEpPartitioningStopOps);
    return onnxruntime::NnapiProviderFactoryCreator::Create(0, partitioning_stop_ops_list)->CreateProvider();
#endif
  } else if (type == kRknpuExecutionProvider) {
#ifdef USE_RKNPU
    return onnxruntime::RknpuProviderFactoryCreator::Create()->CreateProvider();
#endif
  } else if (type == kCoreMLExecutionProvider) {
#if defined(USE_COREML)
#if !defined(__APPLE__)
    LOGS_DEFAULT(WARNING) << "CoreML execution provider can only be used to generate ORT format model in this build.";
#endif
    return onnxruntime::CoreMLProviderFactoryCreator::Create(0)->CreateProvider();
#endif
  } else if (type == kXnnpackExecutionProvider) {
#if defined(USE_XNNPACK)
    return onnxruntime::XnnpackProviderFactoryCreator::Create(ProviderOptions{})->CreateProvider();
#endif
  } else if (type == kCannExecutionProvider) {
#ifdef USE_CANN
    if (auto* cann_provider_info = TryGetProviderInfo_CANN()) {
      const CANNExecutionProviderInfo info = GetCannExecutionProviderInfo(cann_provider_info,
                                                                          provider_options_map);
      return cann_provider_info->CreateExecutionProviderFactory(info)->CreateProvider();
    } else {
      ORT_THROW("create CANN ExecutionProvider fail");
    }
#endif
  } else if (type == kCloudExecutionProvider) {
#ifdef USE_CLOUD
    return onnxruntime::CloudProviderFactoryCreator::Create({})->CreateProvider();
#endif
  } else {
    // check whether it is a dynamic load EP:
    const auto it = provider_options_map.find(type);
    if (it != provider_options_map.end()) {
      auto shared_lib_path_it = it->second.find(kExecutionProviderSharedLibraryPath);
      if (shared_lib_path_it != it->second.end()) {
        // this is an EP with dynamic loading
        // construct the provider option
        ProviderOptions provider_options;
        std::string entry_symbol = kDefaultExecutionProviderEntry;
        for (auto option : it->second) {
          if (option.first == kExecutionProviderSharedLibraryEntry) {
            entry_symbol = option.second;
          } else if (option.first != kExecutionProviderSharedLibraryPath) {
            provider_options.insert(option);
          }
        }
        return LoadExecutionProvider(shared_lib_path_it->second, provider_options, entry_symbol);
      }
    }
    // unknown provider
    throw std::runtime_error("Unknown Provider Type: " + type);
  }
  return nullptr;
}

/*
 * Register execution provider with options.
 */
static void RegisterExecutionProviders(InferenceSession* sess, const std::vector<std::string>& provider_types,
                                       const ProviderOptionsMap& provider_options_map) {
  ORT_UNUSED_PARAMETER(provider_options_map);

  for (const std::string& type : provider_types) {
    auto ep = CreateExecutionProviderInstance(sess->GetSessionOptions(), type, provider_options_map);
    if (ep)
      OrtPybindThrowIfError(sess->RegisterExecutionProvider(std::move(ep)));
  }
}

/**
 * Generate a map for mapping execution provider to excution provider options.
 *
 * @param providers vector of excution providers. [ep1, ep2, ...]
 * @param provider_options_vector vector of excution provider options. [option1, option2 ...]
 * @param provider_options_map an unordered map for mapping excution provider to excution provider options.
 *        {'ep1' -> option1, 'ep2' -> option2 ...}
 *
 */
static void GenerateProviderOptionsMap(const std::vector<std::string>& providers,
                                       const ProviderOptionsVector& provider_options_vector,
                                       ProviderOptionsMap& provider_options_map) {
  if (provider_options_vector.empty() || providers.empty()) {
    return;
  }

  std::size_t j = 0;  // index for provider_options_vector

  for (const std::string& type : providers) {
    if (j < provider_options_vector.size() && !provider_options_vector[j].empty()) {
      provider_options_map[type] = provider_options_vector[j];
    }

    j += 1;
  }
}

#if !defined(ORT_MINIMAL_BUILD) || defined(ORT_MINIMAL_BUILD_CUSTOM_OPS)
static void RegisterCustomOpDomainsAndLibraries(PyInferenceSession* sess, const PySessionOptions& so) {
  if (!so.custom_op_domains_.empty()) {
    // Register all custom op domains that will be needed for the session
    std::vector<OrtCustomOpDomain*> custom_op_domains;
    custom_op_domains.reserve(so.custom_op_domains_.size());
    for (size_t i = 0; i < so.custom_op_domains_.size(); ++i) {
      custom_op_domains.emplace_back(so.custom_op_domains_[i]);
    }
    OrtPybindThrowIfError(sess->GetSessionHandle()->AddCustomOpDomains(custom_op_domains));

    // Register all custom op libraries that will be needed for the session
    sess->AddCustomOpLibraries(so.custom_op_libraries_);
  }
}
#endif

void InitializeSession(InferenceSession* sess,
                       ExecutionProviderRegistrationFn ep_registration_fn,
                       const std::vector<std::string>& provider_types,
                       const ProviderOptionsVector& provider_options,
                       const std::unordered_set<std::string>& disabled_optimizer_names) {
  ProviderOptionsMap provider_options_map;
  GenerateProviderOptionsMap(provider_types, provider_options, provider_options_map);

  ep_registration_fn(sess, provider_types, provider_options_map);

#if !defined(ORT_MINIMAL_BUILD) || defined(ORT_EXTENDED_MINIMAL_BUILD)
  if (!disabled_optimizer_names.empty()) {
    OrtPybindThrowIfError(sess->FilterEnabledOptimizers({disabled_optimizer_names.cbegin(), disabled_optimizer_names.cend()}));
  }
#else
  ORT_UNUSED_PARAMETER(disabled_optimizer_names);
#endif

  OrtPybindThrowIfError(sess->Initialize());
}

bool CheckIfTensor(const std::vector<const NodeArg*>& def_list,
                   const std::string& name,
                   /*out*/ onnx::TypeProto& type_proto) {
  auto ret_it = std::find_if(std::begin(def_list), std::end(def_list),
                             [&name](const NodeArg* node_arg) { return name == node_arg->Name(); });
  if (ret_it == std::end(def_list)) {
    throw std::runtime_error("Failed to find NodeArg with name: " + name + " in the def list");
  }

  const auto* temp = (*ret_it)->TypeAsProto();
  if (!temp) {
    throw std::runtime_error("Corresponding type_proto is null");
  } else {
    type_proto = *temp;
  }

  return type_proto.has_tensor_type();
}

#if defined(USE_OPENVINO) || \
    defined(USE_CUDA) ||     \
    defined(USE_ROCM)
static void LogDeprecationWarning(
    const std::string& deprecated, const optional<std::string>& alternative = nullopt) {
  LOGS_DEFAULT(WARNING) << "This is DEPRECATED and will be removed in the future: " << deprecated;
  LOGS_DEFAULT_IF(alternative.has_value(), WARNING) << "As an alternative, use: " << *alternative;
}
#endif

void addGlobalMethods(py::module& m, Environment& env) {
  m.def("get_default_session_options", &GetDefaultCPUSessionOptions, "Return a default session_options instance.");
  m.def("get_session_initializer", &SessionObjectInitializer::Get, "Return a default session object initializer.");
  m.def(
      "get_device", []() -> std::string { return BACKEND_DEVICE; },
      "Return the device used to compute the prediction (CPU, MKL, ...)");
  m.def(
      "set_seed", [](const int64_t seed) { utils::SetRandomSeed(seed); },
      "Sets the seed used for random number generation in Onnxruntime.");
  m.def(
      "set_default_logger_severity", [&env](int severity) {
        ORT_ENFORCE(severity >= 0 && severity <= 4,
                    "Invalid logging severity. 0:Verbose, 1:Info, 2:Warning, 3:Error, 4:Fatal");
        logging::LoggingManager* default_logging_manager = env.GetLoggingManager();
        default_logging_manager->SetDefaultLoggerSeverity(static_cast<logging::Severity>(severity));
      },
      "Sets the default logging severity. 0:Verbose, 1:Info, 2:Warning, 3:Error, 4:Fatal");
  m.def(
      "set_default_logger_verbosity", [&env](int vlog_level) {
        logging::LoggingManager* default_logging_manager = env.GetLoggingManager();
        default_logging_manager->SetDefaultLoggerVerbosity(vlog_level);
      },
      "Sets the default logging verbosity level. To activate the verbose log, "
      "you need to set the default logging severity to 0:Verbose level.");
  m.def(
      "get_all_providers", []() -> const std::vector<std::string>& { return GetAllExecutionProviderNames(); },
      "Return list of Execution Providers that this version of Onnxruntime can support. "
      "The order of elements represents the default priority order of Execution Providers "
      "from highest to lowest.");
  m.def(
      "enable_telemetry_events", []() -> void { platform_env.GetTelemetryProvider().EnableTelemetryEvents(); },
      "Enables platform-specific telemetry collection where applicable.");
  m.def(
      "disable_telemetry_events", []() -> void { platform_env.GetTelemetryProvider().DisableTelemetryEvents(); },
      "Disables platform-specific telemetry collection.");
  m.def(
      "create_and_register_allocator", [&env](const OrtMemoryInfo& mem_info, const OrtArenaCfg* arena_cfg = nullptr) -> void {
        auto st = env.CreateAndRegisterAllocator(mem_info, arena_cfg);
        if (!st.IsOK()) {
          throw std::runtime_error("Error when creating and registering allocator: " + st.ErrorMessage());
        }
      });

#ifdef USE_OPENVINO
  m.def(
      "get_available_openvino_device_ids", []() -> std::vector<std::string> {
        if (auto* info = GetProviderInfo_OpenVINO()) {
          return info->GetAvailableDevices();
        }
        return {};
      },
      "Lists all OpenVINO device ids available.");
  /*
   * The following APIs to set config options are deprecated. Use Session.set_providers() instead.
   */
  // TODO remove deprecated global config
  m.def(
      "set_openvino_device", [](const std::string& device_type) {
        LogDeprecationWarning("set_openvino_device", "OpenVINO execution provider option \"device_type\"");
        openvino_device_type = device_type;
      },
      "Set the prefered OpenVINO device type to be used. If left unset, the device type selected during build time will be used.");
  // TODO remove deprecated global config
  m.def(
      "get_openvino_device", []() -> std::string {
        LogDeprecationWarning("get_openvino_device");
        return openvino_device_type;
      },
      "Gets the dynamically selected OpenVINO device type for inference.");
#endif

#if defined(USE_CUDA) || defined(USE_ROCM)
  /*
   * The following set_* methods are deprecated.
   *
   * To achieve same result, please use the following python api:
   * InferenceSession.set_providers(list_of_providers, list_of_provider_option_dicts)
   *
   */
  // TODO remove deprecated global config
  m.def("set_cuda_device_id", [](const int id) {
    LogDeprecationWarning("set_cuda_device_id", "CUDA/ROCM execution provider option \"device_id\"");
    cuda_device_id = static_cast<OrtDevice::DeviceId>(id);
  });
  // TODO remove deprecated global config
  m.def("set_cudnn_conv_algo_search", [](const OrtCudnnConvAlgoSearch algo) {
    LogDeprecationWarning("set_cudnn_conv_algo_search", "CUDA execution provider option \"cudnn_conv_algo_search\"");
#ifdef USE_ROCM
    ORT_UNUSED_PARAMETER(algo);
    ORT_THROW("set_cudnn_conv_algo_search is not supported in ROCM");
#else
        cudnn_conv_algo_search = algo;
#endif
  });
  // TODO remove deprecated global config
  m.def("set_do_copy_in_default_stream", [](const bool use_single_stream) {
    LogDeprecationWarning(
        "set_do_copy_in_default_stream", "CUDA execution provider option \"do_copy_in_default_stream\"");
#ifdef USE_ROCM
    ORT_UNUSED_PARAMETER(use_single_stream);
    ORT_THROW("set_do_copy_in_default_stream is not supported in ROCM");
#else
        do_copy_in_default_stream = use_single_stream;
#endif
  });
  // TODO remove deprecated global config
  m.def("set_gpu_mem_limit", [](const int64_t limit) {
    LogDeprecationWarning(
        "set_gpu_mem_limit",
        "CUDA execution provider option \"gpu_mem_limit\", ROCM execution provider option \"gpu_mem_limit\"");
    gpu_mem_limit = gsl::narrow<size_t>(limit);
  });
  // TODO remove deprecated global config
  m.def("set_arena_extend_strategy", [](const onnxruntime::ArenaExtendStrategy strategy) {
    LogDeprecationWarning("set_arena_extend_strategy", "CUDA/ROCM execution provider option \"arena_extend_strategy\"");
    arena_extend_strategy = strategy;
  });
#endif

#ifdef ENABLE_ATEN
  m.def("register_aten_op_executor",
        [](const std::string& is_tensor_argument_address_str, const std::string& aten_op_executor_address_str) -> void {
          size_t is_tensor_argument_address_int, aten_op_executor_address_int;
          ORT_THROW_IF_ERROR(
              ParseStringWithClassicLocale(is_tensor_argument_address_str, is_tensor_argument_address_int));
          ORT_THROW_IF_ERROR(ParseStringWithClassicLocale(aten_op_executor_address_str, aten_op_executor_address_int));
          void* p_is_tensor_argument = reinterpret_cast<void*>(is_tensor_argument_address_int);
          void* p_aten_op_executor = reinterpret_cast<void*>(aten_op_executor_address_int);
          contrib::aten_ops::ATenOperatorExecutor::Instance().Initialize(p_is_tensor_argument, p_aten_op_executor);
        });
#endif
}

void addObjectMethods(py::module& m, Environment& env, ExecutionProviderRegistrationFn ep_registration_fn) {
  py::enum_<GraphOptimizationLevel>(m, "GraphOptimizationLevel")
      .value("ORT_DISABLE_ALL", GraphOptimizationLevel::ORT_DISABLE_ALL)
      .value("ORT_ENABLE_BASIC", GraphOptimizationLevel::ORT_ENABLE_BASIC)
      .value("ORT_ENABLE_EXTENDED", GraphOptimizationLevel::ORT_ENABLE_EXTENDED)
      .value("ORT_ENABLE_ALL", GraphOptimizationLevel::ORT_ENABLE_ALL);

  py::enum_<ExecutionMode>(m, "ExecutionMode")
      .value("ORT_SEQUENTIAL", ExecutionMode::ORT_SEQUENTIAL)
      .value("ORT_PARALLEL", ExecutionMode::ORT_PARALLEL);

  py::enum_<ExecutionOrder>(m, "ExecutionOrder")
      .value("DEFAULT", ExecutionOrder::DEFAULT)
      .value("PRIORITY_BASED", ExecutionOrder::PRIORITY_BASED);

  py::enum_<OrtAllocatorType>(m, "OrtAllocatorType")
      .value("INVALID", OrtInvalidAllocator)
      .value("ORT_DEVICE_ALLOCATOR", OrtDeviceAllocator)
      .value("ORT_ARENA_ALLOCATOR", OrtArenaAllocator);

  py::enum_<OrtMemType>(m, "OrtMemType")
      .value("CPU_INPUT", OrtMemTypeCPUInput)
      .value("CPU_OUTPUT", OrtMemTypeCPUOutput)
      .value("CPU", OrtMemTypeCPU)
      .value("DEFAULT", OrtMemTypeDefault);

  py::class_<OrtDevice> device(m, "OrtDevice", R"pbdoc(ONNXRuntime device informaion.)pbdoc");
  device.def(py::init<OrtDevice::DeviceType, OrtDevice::MemoryType, OrtDevice::DeviceId>())
      .def("device_id", &OrtDevice::Id, R"pbdoc(Device Id.)pbdoc")
      .def("device_type", &OrtDevice::Type, R"pbdoc(Device Type.)pbdoc")
      .def_static("cpu", []() { return OrtDevice::CPU; })
      .def_static("cuda", []() { return OrtDevice::GPU; })
      .def_static("default_memory", []() { return OrtDevice::MemType::DEFAULT; });

  py::class_<OrtArenaCfg> ort_arena_cfg_binding(m, "OrtArenaCfg");
  // Note: Doesn't expose initial_growth_chunk_sizes_bytes option. This constructor kept for
  // backwards compatibility, key-value pair constructor overload exposes all options
  // There is a global var: arena_extend_strategy, which means we can't use that var name here
  // See docs/C_API.md for details on what the following parameters mean and how to choose these values
  ort_arena_cfg_binding.def(py::init([](size_t max_mem, int arena_extend_strategy_local,
                                        int initial_chunk_size_bytes, int max_dead_bytes_per_chunk) {
    auto ort_arena_cfg = std::make_unique<OrtArenaCfg>();
    ort_arena_cfg->max_mem = max_mem;
    ort_arena_cfg->arena_extend_strategy = arena_extend_strategy_local;
    ort_arena_cfg->initial_chunk_size_bytes = initial_chunk_size_bytes;
    ort_arena_cfg->max_dead_bytes_per_chunk = max_dead_bytes_per_chunk;
    return ort_arena_cfg;
  }))
      .def(py::init([](const py::dict& feeds) {
    auto ort_arena_cfg = std::make_unique<OrtArenaCfg>();
    for (const auto kvp : feeds) {
      std::string key = kvp.first.cast<std::string>();
      if (key == "max_mem") {
        ort_arena_cfg->max_mem = kvp.second.cast<size_t>();
      } else if (key == "arena_extend_strategy") {
        ort_arena_cfg->arena_extend_strategy = kvp.second.cast<int>();
      } else if (key == "initial_chunk_size_bytes") {
        ort_arena_cfg->initial_chunk_size_bytes = kvp.second.cast<int>();
      } else if (key == "max_dead_bytes_per_chunk") {
        ort_arena_cfg->max_dead_bytes_per_chunk = kvp.second.cast<int>();
      } else if (key == "initial_growth_chunk_size_bytes") {
        ort_arena_cfg->initial_growth_chunk_size_bytes = kvp.second.cast<int>();
        } else {
        ORT_THROW("Invalid OrtArenaCfg option: ", key);
      }
    }
    return ort_arena_cfg;
  }))
      .def_readwrite("max_mem", &OrtArenaCfg::max_mem)
      .def_readwrite("arena_extend_strategy", &OrtArenaCfg::arena_extend_strategy)
      .def_readwrite("initial_chunk_size_bytes", &OrtArenaCfg::initial_chunk_size_bytes)
      .def_readwrite("max_dead_bytes_per_chunk", &OrtArenaCfg::max_dead_bytes_per_chunk)
      .def_readwrite("initial_growth_chunk_size_bytes", &OrtArenaCfg::initial_growth_chunk_size_bytes);

  py::class_<OrtMemoryInfo> ort_memory_info_binding(m, "OrtMemoryInfo");
  ort_memory_info_binding.def(py::init([](const char* name, OrtAllocatorType type, int id, OrtMemType mem_type) {
    if (strcmp(name, onnxruntime::CPU) == 0) {
      return std::make_unique<OrtMemoryInfo>(onnxruntime::CPU, type, OrtDevice(), id, mem_type);
    } else if (strcmp(name, onnxruntime::CUDA) == 0) {
      return std::make_unique<OrtMemoryInfo>(
          onnxruntime::CUDA, type, OrtDevice(OrtDevice::GPU, OrtDevice::MemType::DEFAULT, static_cast<OrtDevice::DeviceId>(id)), id,
          mem_type);
    } else if (strcmp(name, onnxruntime::CUDA_PINNED) == 0) {
      return std::make_unique<OrtMemoryInfo>(
          onnxruntime::CUDA_PINNED, type, OrtDevice(OrtDevice::CPU, OrtDevice::MemType::CUDA_PINNED, static_cast<OrtDevice::DeviceId>(id)),
          id, mem_type);
    } else {
      throw std::runtime_error("Specified device is not supported.");
    }
  }));

  py::class_<PySessionOptions>
      sess(m, "SessionOptions", R"pbdoc(Configuration information for a session.)pbdoc");
  sess
      .def(py::init())
      .def_readwrite("enable_cpu_mem_arena", &PySessionOptions::enable_cpu_mem_arena,
                     R"pbdoc(Enables the memory arena on CPU. Arena may pre-allocate memory for future usage.
Set this option to false if you don't want it. Default is True.)pbdoc")
      .def_readwrite("enable_profiling", &PySessionOptions::enable_profiling,
                     R"pbdoc(Enable profiling for this session. Default is false.)pbdoc")
      .def_readwrite("profile_file_prefix", &PySessionOptions::profile_file_prefix,
                     R"pbdoc(The prefix of the profile file. The current time will be appended to the file name.)pbdoc")
      .def_readwrite("optimized_model_filepath", &PySessionOptions::optimized_model_filepath,
                     R"pbdoc(
File path to serialize optimized model to.
Optimized model is not serialized unless optimized_model_filepath is set.
Serialized model format will default to ONNX unless:
- add_session_config_entry is used to set 'session.save_model_format' to 'ORT', or
- there is no 'session.save_model_format' config entry and optimized_model_filepath ends in '.ort' (case insensitive)

)pbdoc")
      .def_readwrite("enable_mem_pattern", &PySessionOptions::enable_mem_pattern,
                     R"pbdoc(Enable the memory pattern optimization. Default is true.)pbdoc")
      .def_readwrite("enable_mem_reuse", &PySessionOptions::enable_mem_reuse,
                     R"pbdoc(Enable the memory reuse optimization. Default is true.)pbdoc")
      .def_readwrite("logid", &PySessionOptions::session_logid,
                     R"pbdoc(Logger id to use for session output.)pbdoc")
      .def_readwrite("log_severity_level", &PySessionOptions::session_log_severity_level,
                     R"pbdoc(Log severity level. Applies to session load, initialization, etc.
0:Verbose, 1:Info, 2:Warning. 3:Error, 4:Fatal. Default is 2.)pbdoc")
      .def_readwrite("log_verbosity_level", &PySessionOptions::session_log_verbosity_level,
                     R"pbdoc(VLOG level if DEBUG build and session_log_severity_level is 0.
Applies to session load, initialization, etc. Default is 0.)pbdoc")
      .def_property(
          "intra_op_num_threads",
          [](const PySessionOptions* options) -> int { return options->intra_op_param.thread_pool_size; },
          [](PySessionOptions* options, int value) -> void { options->intra_op_param.thread_pool_size = value; },
          R"pbdoc(Sets the number of threads used to parallelize the execution within nodes. Default is 0 to let onnxruntime choose.)pbdoc")
      .def_property(
          "inter_op_num_threads",
          [](const PySessionOptions* options) -> int { return options->inter_op_param.thread_pool_size; },
          [](PySessionOptions* options, int value) -> void { options->inter_op_param.thread_pool_size = value; },
          R"pbdoc(Sets the number of threads used to parallelize the execution of the graph (across nodes). Default is 0 to let onnxruntime choose.)pbdoc")
      .def_readwrite("execution_mode", &PySessionOptions::execution_mode,
                     R"pbdoc(Sets the execution mode. Default is sequential.)pbdoc")
      .def_readwrite("execution_order", &PySessionOptions::execution_order,
                     R"pbdoc(Sets the execution order. Default is basic topological order.)pbdoc")
      .def_property(
          "graph_optimization_level",
          [](const PySessionOptions* options) -> GraphOptimizationLevel {
            GraphOptimizationLevel retval = ORT_ENABLE_ALL;
            switch (options->graph_optimization_level) {
              case onnxruntime::TransformerLevel::Default:
                retval = ORT_DISABLE_ALL;
                break;
              case onnxruntime::TransformerLevel::Level1:
                retval = ORT_ENABLE_BASIC;
                break;
              case onnxruntime::TransformerLevel::Level2:
                retval = ORT_ENABLE_EXTENDED;
                break;
              case onnxruntime::TransformerLevel::Level3:
                retval = ORT_ENABLE_ALL;
                break;
              default:
                retval = ORT_ENABLE_ALL;
                LOGS_DEFAULT(WARNING) << "Got invalid graph optimization level; defaulting to ORT_ENABLE_ALL";
                break;
            }
            return retval;
          },

          [](PySessionOptions* options, GraphOptimizationLevel level) -> void {
            switch (level) {
              case ORT_DISABLE_ALL:
                options->graph_optimization_level = onnxruntime::TransformerLevel::Default;
                break;
              case ORT_ENABLE_BASIC:
                options->graph_optimization_level = onnxruntime::TransformerLevel::Level1;
                break;
              case ORT_ENABLE_EXTENDED:
                options->graph_optimization_level = onnxruntime::TransformerLevel::Level2;
                break;
              case ORT_ENABLE_ALL:
                options->graph_optimization_level = onnxruntime::TransformerLevel::Level3;
                break;
            }
          },
          R"pbdoc(Graph optimization level for this session.)pbdoc")
      .def_readwrite("use_deterministic_compute", &PySessionOptions::use_deterministic_compute,
                     R"pbdoc(Whether to use deterministic compute. Default is false.)pbdoc")
      .def(
          "add_free_dimension_override_by_denotation",
          [](PySessionOptions* options, const char* dim_name, int64_t dim_value)
              -> void { options->free_dimension_overrides.push_back(
                            onnxruntime::FreeDimensionOverride{
                                dim_name,
                                onnxruntime::FreeDimensionOverrideType::Denotation,
                                dim_value}); },
          R"pbdoc(Specify the dimension size for each denotation associated with an input's free dimension.)pbdoc")
      .def(
          "add_free_dimension_override_by_name",
          [](PySessionOptions* options, const char* dim_name, int64_t dim_value)
              -> void { options->free_dimension_overrides.push_back(
                            onnxruntime::FreeDimensionOverride{
                                dim_name,
                                onnxruntime::FreeDimensionOverrideType::Name,
                                dim_value}); },
          R"pbdoc(Specify values of named dimensions within model inputs.)pbdoc")
      .def(
          "add_session_config_entry",
          [](PySessionOptions* options, const char* config_key, const char* config_value) -> void {
            // config_key and config_value will be copied
            const Status status = options->config_options.AddConfigEntry(config_key, config_value);
            if (!status.IsOK())
              throw std::runtime_error(status.ErrorMessage());
          },
          R"pbdoc(Set a single session configuration entry as a pair of strings.)pbdoc")
      .def(
          "get_session_config_entry",
          [](const PySessionOptions* options, const char* config_key) -> std::string {
            const std::string key(config_key);
            std::string value;
            if (!options->config_options.TryGetConfigEntry(key, value))
              throw std::runtime_error("SessionOptions does not have configuration with key: " + key);

            return value;
          },
          R"pbdoc(Get a single session configuration value using the given configuration key.)pbdoc")
      .def(
          "register_custom_ops_library",
          [](PySessionOptions* options, const char* library_path) -> void {
#if !defined(ORT_MINIMAL_BUILD) || defined(ORT_MINIMAL_BUILD_CUSTOM_OPS)
            // We need to pass in an `OrtSessionOptions` instance because the exported method in the shared library expects that
            // Once we have access to the `OrtCustomOpDomains` within the passed in `OrtSessionOptions` instance, we place it
            // into the container we are maintaining for that very purpose and the `ortSessionoptions` instance can go out of scope.
            OrtSessionOptions s;

            options->custom_op_libraries_.emplace_back(std::make_shared<CustomOpLibrary>(library_path, s));

            // reserve enough memory to hold current contents and the new incoming contents
            options->custom_op_domains_.reserve(options->custom_op_domains_.size() + s.custom_op_domains_.size());
            for (size_t i = 0; i < s.custom_op_domains_.size(); ++i) {
              options->custom_op_domains_.emplace_back(s.custom_op_domains_[i]);
            }
#else
            ORT_UNUSED_PARAMETER(options);
            ORT_UNUSED_PARAMETER(library_path);
            ORT_THROW("Custom Ops are not supported in this build.");
#endif
          },
          R"pbdoc(Specify the path to the shared library containing the custom op kernels required to run a model.)pbdoc")
      .def(
          "add_initializer", [](PySessionOptions* options, const char* name, py::object& ml_value_pyobject) -> void {
            ORT_ENFORCE(strcmp(Py_TYPE(ml_value_pyobject.ptr())->tp_name, PYTHON_ORTVALUE_OBJECT_NAME) == 0, "The provided Python object must be an OrtValue");
            // The user needs to ensure that the python OrtValue being provided as an overriding initializer
            // is not destructed as long as any session that uses the provided OrtValue initializer is still in scope
            // This is no different than the native APIs
            const OrtValue* ml_value = ml_value_pyobject.attr(PYTHON_ORTVALUE_NATIVE_OBJECT_ATTR).cast<OrtValue*>();
            ORT_THROW_IF_ERROR(options->AddInitializer(name, ml_value));
          })
      .def("add_external_initializers", [](PySessionOptions* options, py::list& names, const py::list& ort_values) -> void {
#if !defined(ORT_MINIMAL_BUILD) && !defined(DISABLE_EXTERNAL_INITIALIZERS)
        const auto init_num = ort_values.size();
        ORT_ENFORCE(init_num == names.size(), "Expecting names and ort_values lists to have equal length");
        InlinedVector<std::string> names_ptrs;
        InlinedVector<OrtValue> values_ptrs;
        names_ptrs.reserve(init_num);
        values_ptrs.reserve(init_num);
        for (size_t i = 0; i < init_num; ++i) {
          names_ptrs.emplace_back(py::str(names[i]));
          values_ptrs.emplace_back(*ort_values[i].attr(PYTHON_ORTVALUE_NATIVE_OBJECT_ATTR).cast<const OrtValue*>());
        }
        ORT_THROW_IF_ERROR(options->AddExternalInitializers(names_ptrs, values_ptrs));
#else
            ORT_UNUSED_PARAMETER(options);
            ORT_UNUSED_PARAMETER(names);
            ORT_UNUSED_PARAMETER(ort_values);
            ORT_THROW("External initializers are not supported in this build.");
#endif
      });

  py::class_<RunOptions>(m, "RunOptions", R"pbdoc(Configuration information for a single Run.)pbdoc")
      .def(py::init())
      .def_readwrite("log_severity_level", &RunOptions::run_log_severity_level,
                     R"pbdoc(Log severity level for a particular Run() invocation. 0:Verbose, 1:Info, 2:Warning. 3:Error, 4:Fatal. Default is 2.)pbdoc")
      .def_readwrite("log_verbosity_level", &RunOptions::run_log_verbosity_level,
                     R"pbdoc(VLOG level if DEBUG build and run_log_severity_level is 0.
Applies to a particular Run() invocation. Default is 0.)pbdoc")
      .def_readwrite("logid", &RunOptions::run_tag,
                     "To identify logs generated by a particular Run() invocation.")
      .def_readwrite("terminate", &RunOptions::terminate,
                     R"pbdoc(Set to True to terminate any currently executing calls that are using this
RunOptions instance. The individual calls will exit gracefully and return an error status.)pbdoc")
#ifdef ENABLE_TRAINING
      .def_readwrite("training_mode", &RunOptions::training_mode,
                     R"pbdoc(Choose to run in training or inferencing mode)pbdoc")
#endif
      .def_readwrite("only_execute_path_to_fetches", &RunOptions::only_execute_path_to_fetches,
                     R"pbdoc(Only execute the nodes needed by fetch list)pbdoc")
<<<<<<< HEAD
      .def_readwrite("synchronize_execution_providers", &RunOptions::synchronize_execution_providers,
                     R"pbdoc(Synchronize execution providers after executing session.)pbdoc")
=======
      //.def_readwrite("cloud_inference_enabled", &RunOptions::cloud_inference_enabled, R"pbdoc(run inference on cloud)pbdoc")
>>>>>>> 9fb6992c
      .def(
          "add_run_config_entry",
          [](RunOptions* options, const char* config_key, const char* config_value) -> void {
            // config_key and config_value will be copied
            const Status status = options->config_options.AddConfigEntry(config_key, config_value);
            if (!status.IsOK())
              throw std::runtime_error(status.ErrorMessage());
          },
          R"pbdoc(Set a single run configuration entry as a pair of strings.)pbdoc")
      .def(
          "get_run_config_entry",
          [](const RunOptions* options, const char* config_key) -> std::string {
            const std::string key(config_key);
            std::string value;
            if (!options->config_options.TryGetConfigEntry(key, value))
              throw std::runtime_error("RunOptions does not have configuration with key: " + key);

            return value;
          },
          R"pbdoc(Get a single run configuration value using the given configuration key.)pbdoc");

  py::class_<ModelMetadata>(m, "ModelMetadata", R"pbdoc(Pre-defined and custom metadata about the model.
It is usually used to identify the model used to run the prediction and
facilitate the comparison.)pbdoc")
      .def_readwrite("producer_name", &ModelMetadata::producer_name, "producer name")
      .def_readwrite("graph_name", &ModelMetadata::graph_name, "graph name")
      .def_readwrite("domain", &ModelMetadata::domain, "ONNX domain")
      .def_readwrite("description", &ModelMetadata::description, "description of the model")
      .def_readwrite("graph_description", &ModelMetadata::graph_description, "description of the graph hosted in the model")
      .def_readwrite("version", &ModelMetadata::version, "version of the model")
      .def_readwrite("custom_metadata_map", &ModelMetadata::custom_metadata_map, "additional metadata");

  py::class_<onnxruntime::NodeArg>(m, "NodeArg", R"pbdoc(Node argument definition, for both input and output,
including arg name, arg type (contains both type and shape).)pbdoc")
      .def_property_readonly("name", &onnxruntime::NodeArg::Name, "node name")
      .def_property_readonly(
          "type", [](const onnxruntime::NodeArg& na) -> std::string {
            return *(na.Type());
          },
          "node type")
      .def(
          "__str__", [](const onnxruntime::NodeArg& na) -> std::string {
            std::ostringstream res;
            res << "NodeArg(name='" << na.Name() << "', type='" << *(na.Type()) << "', shape=";
            auto shape = na.Shape();
            std::vector<py::object> arr;
            if (shape == nullptr || shape->dim_size() == 0) {
              res << "[]";
            } else {
              res << "[";
              for (int i = 0; i < shape->dim_size(); ++i) {
                if (utils::HasDimValue(shape->dim(i))) {
                  res << shape->dim(i).dim_value();
                } else if (utils::HasDimParam(shape->dim(i))) {
                  res << "'" << shape->dim(i).dim_param() << "'";
                } else {
                  res << "None";
                }

                if (i < shape->dim_size() - 1) {
                  res << ", ";
                }
              }
              res << "]";
            }
            res << ")";

            return std::string(res.str());
          },
          "converts the node into a readable string")
      .def_property_readonly(
          "shape", [](const onnxruntime::NodeArg& na) -> std::vector<py::object> {
            auto shape = na.Shape();
            std::vector<py::object> arr;
            if (shape == nullptr || shape->dim_size() == 0) {
              return arr;
            }

            arr.resize(shape->dim_size());
            for (int i = 0; i < shape->dim_size(); ++i) {
              if (utils::HasDimValue(shape->dim(i))) {
                arr[i] = py::cast(shape->dim(i).dim_value());
              } else if (utils::HasDimParam(shape->dim(i))) {
                arr[i] = py::cast(shape->dim(i).dim_param());
              } else {
                arr[i] = py::none();
              }
            }
            return arr;
          },
          "node shape (assuming the node holds a tensor)");

  py::class_<SessionObjectInitializer> sessionObjectInitializer(m, "SessionObjectInitializer");
  py::class_<PyInferenceSession>(m, "InferenceSession", R"pbdoc(This is the main class used to run a model.)pbdoc")
      // In Python3, a Python bytes object will be passed to C++ functions that accept std::string or char*
      // without any conversion. So this init method can be used for model file path (string) and model content (bytes)
      .def(py::init([&env](const PySessionOptions& so, const std::string arg, bool is_arg_file_name,
                           bool load_config_from_model = false) {
        std::unique_ptr<PyInferenceSession> sess;

        // separate creation of the session from model loading unless we have to read the config from the model.
        // in a minimal build we only support load via Load(...) and not at session creation time
        if (load_config_from_model) {
#if !defined(ORT_MINIMAL_BUILD)
          sess = std::make_unique<PyInferenceSession>(env, so, arg, is_arg_file_name);

          RegisterCustomOpDomainsAndLibraries(sess.get(), so);

          OrtPybindThrowIfError(sess->GetSessionHandle()->Load());
#else
          ORT_THROW("Loading configuration from an ONNX model is not supported in this build.");
#endif
        } else {
          sess = std::make_unique<PyInferenceSession>(env, so);
#if !defined(ORT_MINIMAL_BUILD) || defined(ORT_MINIMAL_BUILD_CUSTOM_OPS)
          RegisterCustomOpDomainsAndLibraries(sess.get(), so);
#endif

          if (is_arg_file_name) {
            OrtPybindThrowIfError(sess->GetSessionHandle()->Load(arg));
          } else {
            OrtPybindThrowIfError(sess->GetSessionHandle()->Load(arg.data(), arg.size()));
          }
        }

        return sess;
      }))
      .def(
          "initialize_session",
          [ep_registration_fn](PyInferenceSession* sess,
                               const std::vector<std::string>& provider_types = {},
                               const ProviderOptionsVector& provider_options = {},
                               const std::unordered_set<std::string>& disabled_optimizer_names = {}) {
            InitializeSession(sess->GetSessionHandle(),
                              ep_registration_fn,
                              provider_types,
                              provider_options,
                              disabled_optimizer_names);
          },
          R"pbdoc(Load a model saved in ONNX or ORT format.)pbdoc")
      .def("run",
           [](PyInferenceSession* sess, std::vector<std::string> output_names,
              std::map<std::string, py::object> pyfeeds, RunOptions* run_options = nullptr)
               -> std::vector<py::object> {
             NameMLValMap feeds;
             for (auto feed : pyfeeds) {
               // No need to process 'None's sent in by the user
               // to feed Optional inputs in the graph.
               // We just won't include anything in the feed and ORT
               // will handle such implicit 'None's internally.
               if (!feed.second.is(py::none())) {
                 OrtValue ml_value;
                 auto px = sess->GetSessionHandle()->GetModelInputs();
                 if (!px.first.IsOK() || !px.second) {
                   throw std::runtime_error("Either failed to get model inputs from the session object or the input def list was null");
                 }
                 CreateGenericMLValue(px.second, GetAllocator(), feed.first, feed.second, &ml_value);
                 ThrowIfPyErrOccured();
                 feeds.insert(std::make_pair(feed.first, ml_value));
               }
             }

             std::vector<OrtValue> fetches;
             common::Status status;

             {
               // release GIL to allow multiple python threads to invoke Run() in parallel.
               py::gil_scoped_release release;
               if (run_options != nullptr) {
                 OrtPybindThrowIfError(sess->GetSessionHandle()->Run(*run_options, feeds, output_names, &fetches));
               } else {
                 OrtPybindThrowIfError(sess->GetSessionHandle()->Run(feeds, output_names, &fetches));
               }
             }

             std::vector<py::object> rfetch;
             rfetch.reserve(fetches.size());
             size_t pos = 0;
             for (auto fet : fetches) {
               if (fet.IsAllocated()) {
                 if (fet.IsTensor()) {
                   rfetch.push_back(AddTensorAsPyObj(fet, nullptr, nullptr));
                 } else if (fet.IsSparseTensor()) {
                   rfetch.push_back(GetPyObjectFromSparseTensor(pos, fet, nullptr));
                 } else {
                   rfetch.push_back(AddNonTensorAsPyObj(fet, nullptr, nullptr));
                 }
               } else {  // Send back None because the corresponding OrtValue was empty
                 rfetch.push_back(py::none());
               }
               ++pos;
             }
             return rfetch;
           })
      /// This method accepts a dictionary of feeds (name -> OrtValue) and the list of output_names
      /// and returns a list of python objects representing OrtValues. Each name may represent either
      /// a Tensor, SparseTensor or a TensorSequence.
      .def("run_with_ort_values", [](PyInferenceSession* sess, const py::dict& feeds, const std::vector<std::string>& output_names, RunOptions* run_options = nullptr) -> std::vector<OrtValue> {
        NameMLValMap ort_feeds;
        // item is always a copy since dict returns a value and not a ref
        // and Apple XToolChain barks
        for (const auto item : feeds) {
          auto name = item.first.cast<std::string>();
          const OrtValue* ort_value = item.second.cast<const OrtValue*>();
          ort_feeds.emplace(name, *ort_value);
        }

        std::vector<OrtValue> fetches;
        {
          // release GIL to allow multiple python threads to invoke Run() in parallel.
          py::gil_scoped_release release;
          if (run_options != nullptr) {
            OrtPybindThrowIfError(sess->GetSessionHandle()->Run(*run_options, ort_feeds, output_names, &fetches));
          } else {
            OrtPybindThrowIfError(sess->GetSessionHandle()->Run(ort_feeds, output_names, &fetches));
          }
        }
        return fetches;
      })
      .def("run_with_ortvaluevector", [](
        PyInferenceSession* sess,
        RunOptions run_options,
        const std::vector<std::string>& feed_names,
        const std::vector<OrtValue>& feeds,
        const std::vector<std::string>& fetch_names,
        std::vector<OrtValue>& fetches,
        const std::vector<OrtDevice>& fetch_devices) -> void {

        {
          // release GIL to allow multiple python threads to invoke Run() in parallel.
          py::gil_scoped_release release;
          OrtPybindThrowIfError(sess->GetSessionHandle()->Run(run_options, feed_names, feeds, fetch_names, &fetches, &fetch_devices));
        }

      })
      .def("end_profiling", [](const PyInferenceSession* sess) -> std::string {
        return sess->GetSessionHandle()->EndProfiling();
      })
      .def_property_readonly("get_profiling_start_time_ns", [](const PyInferenceSession* sess) -> uint64_t {
        return sess->GetSessionHandle()->GetProfiling().GetStartTimeNs();
      })
      .def(
          "get_providers", [](const PyInferenceSession* sess) -> const std::vector<std::string>& {
            return sess->GetSessionHandle()->GetRegisteredProviderTypes();
          },
          py::return_value_policy::reference_internal)
      .def(
          "get_provider_options", [](const PyInferenceSession* sess) -> const ProviderOptionsMap& {
            return sess->GetSessionHandle()->GetAllProviderOptions();
          },
          py::return_value_policy::reference_internal)
      .def_property_readonly(
          "session_options", [](const PyInferenceSession* sess) -> const PySessionOptions& {
            const auto& session_options = sess->GetSessionHandle()->GetSessionOptions();
            return static_cast<const PySessionOptions&>(session_options);
          },
          py::return_value_policy::reference_internal)
      .def_property_readonly(
          "inputs_meta", [](const PyInferenceSession* sess) -> const std::vector<const onnxruntime::NodeArg*>& {
            auto res = sess->GetSessionHandle()->GetModelInputs();
            OrtPybindThrowIfError(res.first);
            return *(res.second);
          },
          py::return_value_policy::reference_internal)
      .def_property_readonly(
          "outputs_meta", [](const PyInferenceSession* sess) -> const std::vector<const onnxruntime::NodeArg*>& {
            auto res = sess->GetSessionHandle()->GetModelOutputs();
            OrtPybindThrowIfError(res.first);
            return *(res.second);
          },
          py::return_value_policy::reference_internal)
      .def_property_readonly(
          "overridable_initializers", [](const PyInferenceSession* sess) -> const std::vector<const onnxruntime::NodeArg*>& {
            auto res = sess->GetSessionHandle()->GetOverridableInitializers();
            OrtPybindThrowIfError(res.first);
            return *(res.second);
          },
          py::return_value_policy::reference_internal)
      .def_property_readonly(
          "model_meta", [](const PyInferenceSession* sess) -> const onnxruntime::ModelMetadata& {
            auto res = sess->GetSessionHandle()->GetModelMetadata();
            OrtPybindThrowIfError(res.first);
            return *(res.second);
          },
          py::return_value_policy::reference_internal)
      .def("run_with_iobinding", [](PyInferenceSession* sess, SessionIOBinding& io_binding, RunOptions* run_options = nullptr) -> void {
        Status status;
        // release GIL to allow multiple python threads to invoke Run() in parallel.
        py::gil_scoped_release release;
        if (!run_options)
          status = sess->GetSessionHandle()->Run(*io_binding.Get());
        else
          status = sess->GetSessionHandle()->Run(*run_options, *io_binding.Get());
        if (!status.IsOK())
          throw std::runtime_error("Error in execution: " + status.ErrorMessage());
      });

  py::enum_<onnxruntime::ArenaExtendStrategy>(m, "ArenaExtendStrategy", py::arithmetic())
      .value("kNextPowerOfTwo", onnxruntime::ArenaExtendStrategy::kNextPowerOfTwo)
      .value("kSameAsRequested", onnxruntime::ArenaExtendStrategy::kSameAsRequested)
      .export_values();
}

void CreateInferencePybindStateModule(py::module& m) {
  m.doc() = "pybind11 stateful interface to ONNX runtime";
  RegisterExceptions(m);

  // Initialization of the module
  ([]() -> void {
    // import_array1() forces a void return value.
    import_array1();
  })();

  Environment& env = GetEnv();

  addGlobalMethods(m, env);
  addObjectMethods(m, env, RegisterExecutionProviders);
  addOrtValueMethods(m);
  addSparseTensorMethods(m);
  addIoBindingMethods(m);

#if !defined(__APPLE__) && !defined(ORT_MINIMAL_BUILD)
  if (!InitProvidersSharedLibrary()) {
    const logging::Logger& default_logger = logging::LoggingManager::DefaultLogger();
    LOGS(default_logger, WARNING) << "Init provider bridge failed.";
  }
#endif

#ifdef onnxruntime_PYBIND_EXPORT_OPSCHEMA
  addGlobalSchemaFunctions(m);
  addOpSchemaSubmodule(m);
  addOpKernelSubmodule(m);
#endif
}

void InitArray() {
  ([]() -> void {
    // import_array1() forces a void return value.
    import_array1();
  })();
}

// static variable used to create inference session and training session.
static std::unique_ptr<Environment> session_env;

void InitializeEnv() {
  auto initialize = [&]() {
    // Initialization of the module
    InitArray();
    Env::Default().GetTelemetryProvider().SetLanguageProjection(OrtLanguageProjection::ORT_PROJECTION_PYTHON);
    OrtPybindThrowIfError(Environment::Create(std::make_unique<LoggingManager>(
                                                  std::make_unique<CLogSink>(),
                                                  Severity::kWARNING, false, LoggingManager::InstanceType::Default,
                                                  &SessionObjectInitializer::default_logger_id),
                                              session_env));

    static bool initialized = false;
    if (initialized) {
      return;
    }
    initialized = true;
  };
  initialize();
}

onnxruntime::Environment& GetEnv() {
  if (!session_env) {
    InitializeEnv();
  }
  return *session_env;
}

}  // namespace python
}  // namespace onnxruntime<|MERGE_RESOLUTION|>--- conflicted
+++ resolved
@@ -1336,12 +1336,8 @@
 #endif
       .def_readwrite("only_execute_path_to_fetches", &RunOptions::only_execute_path_to_fetches,
                      R"pbdoc(Only execute the nodes needed by fetch list)pbdoc")
-<<<<<<< HEAD
       .def_readwrite("synchronize_execution_providers", &RunOptions::synchronize_execution_providers,
                      R"pbdoc(Synchronize execution providers after executing session.)pbdoc")
-=======
-      //.def_readwrite("cloud_inference_enabled", &RunOptions::cloud_inference_enabled, R"pbdoc(run inference on cloud)pbdoc")
->>>>>>> 9fb6992c
       .def(
           "add_run_config_entry",
           [](RunOptions* options, const char* config_key, const char* config_value) -> void {
