--- conflicted
+++ resolved
@@ -38,13 +38,10 @@
 #include "contrib_ops/cpu/aten_ops/aten_op_executor.h"
 #endif
 
-<<<<<<< HEAD
 #ifdef USE_INTREE
 #include "core/providers/intree/intree_execution_provider.h"
 #endif
-=======
 #include <pybind11/functional.h>
->>>>>>> dd561f20
 
 // Explicitly provide a definition for the static const var 'GPU' in the OrtDevice struct,
 // GCC 4.x doesn't seem to define this and it breaks the pipelines based on CentOS as it uses
