#-------------------------------------------------------------------------
# Copyright (c) Microsoft Corporation. All rights reserved.
# Licensed under the MIT License.
#--------------------------------------------------------------------------

import sys
import os

from onnxruntime.capi import _pybind_state as C

def getOrtDeviceType(device):
    if device == 'cuda':
        return C.OrtDevice.cuda()
    elif device == 'cpu':
        return C.OrtDevice.cpu()
    else:
        raise Exception('Unsupported device type: ' + torch_device.type)

class Session:
    """
    This is the main class used to run a model.
    """
<<<<<<< HEAD
    def __init__(self, sess):
        self._enable_fallback = True

=======

    def __init__(self, path_or_bytes, sess_options=None, providers=[]):
        """
        :param path_or_bytes: filename or serialized model in a byte string
        :param sess_options: session options
        :param providers: providers to use for session. If empty, will use
            all available providers.
        """
        self._path_or_bytes = path_or_bytes
        self._sess_options = sess_options
        self._load_model(providers)
        self._enable_fallback = True

    def _load_model(self, providers=[]):
        if isinstance(self._path_or_bytes, str):
            self._sess = C.InferenceSession(
                self._sess_options if self._sess_options else C.get_default_session_options(), self._path_or_bytes,
                True)
        elif isinstance(self._path_or_bytes, bytes):
            self._sess = C.InferenceSession(
                self._sess_options if self._sess_options else C.get_default_session_options(), self._path_or_bytes,
                False)
        # elif isinstance(self._path_or_bytes, tuple):
        # to remove, hidden trick
        #   self._sess.load_model_no_init(self._path_or_bytes[0], providers)
        else:
            raise TypeError("Unable to load from type '{0}'".format(type(self._path_or_bytes)))

        self._sess.load_model(providers)

        self._session_options = self._sess.session_options
        self._inputs_meta = self._sess.inputs_meta
        self._outputs_meta = self._sess.outputs_meta
        self._overridable_initializers = self._sess.overridable_initializers
        self._model_meta = self._sess.model_meta
        self._providers = self._sess.get_providers()

        # Tensorrt can fall back to CUDA. All others fall back to CPU.
        if 'TensorrtExecutionProvider' in C.get_available_providers():
            self._fallback_providers = ['CUDAExecutionProvider', 'CPUExecutionProvider']
        else:
            self._fallback_providers = ['CPUExecutionProvider']

>>>>>>> ace74168
    def _reset_session(self):
        "release underlying session object."
        # meta data references session internal structures
        # so they must be set to None to decrement _sess reference count.
        self._inputs_meta = None
        self._outputs_meta = None
        self._overridable_initializers = None
        self._model_meta = None
        self._providers = None
        self._sess = None

    def get_session_options(self):
        "Return the session options. See :class:`onnxruntime.SessionOptions`."
        return self._sess_options

    def get_inputs(self):
        "Return the inputs metadata as a list of :class:`onnxruntime.NodeArg`."
        return self._inputs_meta

    def get_outputs(self):
        "Return the outputs metadata as a list of :class:`onnxruntime.NodeArg`."
        return self._outputs_meta

    def get_overridable_initializers(self):
        "Return the inputs (including initializers) metadata as a list of :class:`onnxruntime.NodeArg`."
        return self._overridable_initializers

    def get_modelmeta(self):
        "Return the metadata. See :class:`onnxruntime.ModelMetadata`."
        return self._model_meta

    def get_providers(self):
        "Return list of registered execution providers."
        return self._providers

    def set_providers(self, providers):
        """
        Register the input list of execution providers. The underlying session is re-created.

        :param providers: list of execution providers

        The list of providers is ordered by Priority. For example ['CUDAExecutionProvider', 'CPUExecutionProvider'] means
        execute a node using CUDAExecutionProvider if capable, otherwise execute using CPUExecutionProvider.
        """
        if not set(providers).issubset(C.get_available_providers()):
            raise ValueError("{} does not contain a subset of available providers {}".format(
                providers, C.get_available_providers()))
        self._reset_session()
        self._load_model(providers)

    def disable_fallback(self):
        """
        Disable session.run() fallback mechanism.
        """
        self._enable_fallback = False

    def enable_fallback(self):
        """
        Enable session.Run() fallback mechanism. If session.Run() fails due to an internal Execution Provider failure, reset the Execution Providers
        enabled for this session.
        If GPU is enabled, fall back to CUDAExecutionProvider.
        otherwise fall back to CPUExecutionProvider.
        """
        self._enable_fallback = True

    def run(self, output_names, input_feed, run_options=None):
        """
        Compute the predictions.

        :param output_names: name of the outputs
        :param input_feed: dictionary ``{ input_name: input_value }``
        :param run_options: See :class:`onnxruntime.RunOptions`.

        ::

            sess.run([output_name], {input_name: x})
        """
        num_required_inputs = len(self._inputs_meta)
        num_inputs = len(input_feed)
        # the graph may have optional inputs used to override initializers. allow for that.
        if num_inputs < num_required_inputs:
            raise ValueError("Model requires {} inputs. Input Feed contains {}".format(num_required_inputs, num_inputs))
        if not output_names:
            output_names = [output.name for output in self._outputs_meta]
        try:
            return self._sess.run(output_names, input_feed, run_options)
        except C.EPFail as err:
            if self._enable_fallback:
                print("EP Error: {} using {}".format(str(err), self._providers))
                print("Falling back to {} and retrying.".format(self._fallback_providers))
                self.set_providers(self._fallback_providers)
                # Fallback only once.
                self.disable_fallback()
                return self._sess.run(output_names, input_feed, run_options)
            else:
                raise

    def end_profiling(self):
        """
        End profiling and return results in a file.

        The results are stored in a filename if the option
        :meth:`onnxruntime.SessionOptions.enable_profiling`.
        """
        return self._sess.end_profiling()

    def io_binding(self):
        "Return an onnxruntime.IOBinding object`."
        return IOBinding(self)

    def run_with_iobinding(self, iobinding, run_options=None):
        """
         Compute the predictions.

         :param iobinding: the iobinding object that has graph inputs/outputs bind.
         :param run_options: See :class:`onnxruntime.RunOptions`.
        """
        self._sess.run_with_iobinding(iobinding._iobinding, run_options)

class InferenceSession(Session):
    """
    This is the main class used to run a model.
    """
    def __init__(self, path_or_bytes, sess_options=None, providers=[]):
        """
        :param path_or_bytes: filename or serialized model in a byte string
        :param sess_options: session options
        :param providers: providers to use for session. If empty, will use
            all available providers.
        """
        self._path_or_bytes = path_or_bytes
        self._sess_options = sess_options
        self._load_model(providers)
        self._enable_fallback = True
        Session.__init__(self, self._sess)

    def _load_model(self, providers=[]):
        if isinstance(self._path_or_bytes, str): 
            self._sess = C.InferenceSession(
                self._sess_options if self._sess_options else C.get_default_session_options(), 
                self._path_or_bytes, True)
        elif isinstance(self._path_or_bytes, bytes):
            self._sess = C.InferenceSession(
                self._sess_options if self._sess_options else C.get_default_session_options(), 
                self._path_or_bytes, False)
        # elif isinstance(self._path_or_bytes, tuple):
            # to remove, hidden trick
        #   self._sess.load_model_no_init(self._path_or_bytes[0], providers)
        else:
            raise TypeError("Unable to load from type '{0}'".format(type(self._path_or_bytes)))

        self._sess.load_model(providers)
        
        self._sess_options = self._sess.session_options
        self._inputs_meta = self._sess.inputs_meta
        self._outputs_meta = self._sess.outputs_meta
        self._overridable_initializers = self._sess.overridable_initializers
        self._model_meta = self._sess.model_meta
        self._providers = self._sess.get_providers()

        # Tensorrt can fall back to CUDA. All others fall back to CPU.
        if 'TensorrtExecutionProvider' in C.get_available_providers():
          self._fallback_providers = ['CUDAExecutionProvider', 'CPUExecutionProvider']
        else:
          self._fallback_providers = ['CPUExecutionProvider']


class IOBinding:
    def __init__(self, session):
        self._iobinding = C.SessionIOBinding(session._sess)

    def bind_input(self, name, device_type, device_id, element_type, shape, buffer_ptr):
        self._iobinding.bind_input(name,
                                   C.OrtDevice(getOrtDeviceType(device_type), C.OrtDevice.default_memory(), device_id),
                                   element_type, shape, buffer_ptr)

    def bind_output(self, name, device_type, device_id, element_type, shape, buffer_ptr):
        self._iobinding.bind_output(name,
                                    C.OrtDevice(getOrtDeviceType(device_type), C.OrtDevice.default_memory(), device_id),
                                    element_type, shape, buffer_ptr)

    def clear_binding_inputs(self):
        self._iobinding.clear_binding_inputs()

    def clear_binding_outputs(self):
        self._iobinding.clear_binding_outputs()<|MERGE_RESOLUTION|>--- conflicted
+++ resolved
@@ -20,11 +20,6 @@
     """
     This is the main class used to run a model.
     """
-<<<<<<< HEAD
-    def __init__(self, sess):
-        self._enable_fallback = True
-
-=======
 
     def __init__(self, path_or_bytes, sess_options=None, providers=[]):
         """
@@ -68,7 +63,6 @@
         else:
             self._fallback_providers = ['CPUExecutionProvider']
 
->>>>>>> ace74168
     def _reset_session(self):
         "release underlying session object."
         # meta data references session internal structures
