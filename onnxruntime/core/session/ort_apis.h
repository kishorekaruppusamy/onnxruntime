--- conflicted
+++ resolved
@@ -479,10 +479,6 @@
 ORT_API_STATUS_IMPL(CreateAndRegisterAllocatorV2, _Inout_ OrtEnv* env, _In_ const char* provider_type, _In_ const OrtMemoryInfo* mem_info, _In_ const OrtArenaCfg* arena_cfg,
                     _In_reads_(num_keys) const char* const* provider_options_keys, _In_reads_(num_keys) const char* const* provider_options_values, _In_ size_t num_keys);
 
-<<<<<<< HEAD
-ORT_API_STATUS_IMPL(RegisterCustomEP, _In_ const char* library_path, _In_reads_(num_keys) const char* const* provider_options_keys, _In_reads_(num_keys) const char* const* provider_options_values, _In_ size_t num_keys, _In_ OrtSessionOptions* options);
-ORT_API_STATUS_IMPL(LoadExecutionProviderInfo, _In_ OrtEnv* env, _In_ const char* execution_provider_type, _In_ const char* library_path);
-=======
 ORT_API_STATUS_IMPL(RunAsync, _Inout_ OrtSession* sess, _In_opt_ const OrtRunOptions* run_options,
                     _In_reads_(input_len) const char* const* input_names,
                     _In_reads_(input_len) const OrtValue* const* input, size_t input_len,
@@ -495,5 +491,6 @@
 ORT_API_STATUS_IMPL(UpdateCUDAProviderOptionsWithValue, _Inout_ OrtCUDAProviderOptionsV2* cuda_options, _In_ const char* key, _In_ void* value);
 ORT_API_STATUS_IMPL(GetCUDAProviderOptionsByName, _In_ const OrtCUDAProviderOptionsV2* cuda_options, _In_ const char* key, _Outptr_ void** ptr);
 ORT_API_STATUS_IMPL(KernelContext_GetResource, _In_ const OrtKernelContext* context, _In_ int resource_version, _In_ int resource_id, _Outptr_ void** stream);
->>>>>>> dd561f20
+ORT_API_STATUS_IMPL(RegisterCustomEP, _In_ const char* library_path, _In_reads_(num_keys) const char* const* provider_options_keys, _In_reads_(num_keys) const char* const* provider_options_values, _In_ size_t num_keys, _In_ OrtSessionOptions* options);
+ORT_API_STATUS_IMPL(LoadExecutionProviderInfo, _In_ OrtEnv* env, _In_ const char* execution_provider_type, _In_ const char* library_path);
 }  // namespace OrtApis