--- conflicted
+++ resolved
@@ -36,8 +36,8 @@
       Tensor* Y = ctx->Output(0, X->Shape());
       ORT_ENFORCE(Y != nullptr, "Memcpy: Failed to allocate output tensor.");
       // do we support async copy?
-      auto& src_device = Info().GetInputLocation(0).device;
-      auto& dst_device = Info().GetOutputLocation(0).device;
+      auto& src_device = X->Location().device;
+      auto& dst_device = Y->Location().device;
 
       if (!((src_device.Type() == OrtDevice::CPU && src_device.MemType() != OrtDevice::MemType::CUDA_PINNED) ||
             (dst_device.Type() == OrtDevice::CPU && dst_device.MemType() != OrtDevice::MemType::CUDA_PINNED))) {
@@ -2440,20 +2440,6 @@
   return result;
 }
 
-<<<<<<< HEAD
-void CUDAExecutionProvider::RegisterAllocator(std::shared_ptr<AllocatorManager> allocator_manager) {
-  // Try to get a CUDA allocator from allocator manager first
-  // Used to allocate CUDA device memory
-  auto cuda_alloc = allocator_manager->GetAllocator(info_.device_id, OrtMemTypeDefault);
-  if (nullptr == cuda_alloc) {
-    // default allocator not registered to 
-    cuda_alloc = IExecutionProvider::GetAllocator(info_.device_id, OrtMemTypeDefault);
-    if (!cuda_alloc) {
-      cuda_alloc = CreateCudaAllocator(info_.device_id, info_.gpu_mem_limit, info_.arena_extend_strategy,
-                                       info_.external_allocator_info, info_.default_memory_arena_cfg);
-    }
-    allocator_manager->InsertAllocator(cuda_alloc);
-=======
 void CUDAExecutionProvider::RegisterAllocator(AllocatorManager& allocator_manager) {
   OrtDevice cuda_device{OrtDevice::GPU, OrtDevice::MemType::DEFAULT, info_.device_id};
   OrtDevice pinned_device{OrtDevice::CPU, OrtDevice::MemType::CUDA_PINNED, DEFAULT_CPU_ALLOCATOR_DEVICE_ID};
@@ -2476,7 +2462,6 @@
     }
 
     InsertAllocator(cuda_alloc);
->>>>>>> 173bcdbc
   }
 
   // OrtMemTypeCPUOutput -- allocated by cudaMallocHost, used to copy CUDA device memory to CPU
