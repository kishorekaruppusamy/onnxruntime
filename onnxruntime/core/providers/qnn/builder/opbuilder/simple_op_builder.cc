// Copyright (c) Microsoft Corporation. All rights reserved.
// Licensed under the MIT License.

#include "core/providers/common.h"
#include "core/providers/shared/utils/utils.h"
#include "core/framework/tensorprotoutils.h"
#include "core/providers/qnn/builder/qnn_model_wrapper.h"
#include "core/providers/qnn/builder/op_builder_factory.h"
#include "core/providers/qnn/builder/qnn_utils.h"
#include "core/common/safeint.h"
#include "core/util/qmath.h"

#include "base_op_builder.h"

namespace onnxruntime {
namespace qnn {

// Operator which only need to hanle node inputs & outputs, no attributes or no need to handle attributes
class SimpleOpBuilder : public BaseOpBuilder {
 public:
  SimpleOpBuilder() : BaseOpBuilder("SimpleOpBuilder") {}
  ORT_DISALLOW_COPY_ASSIGNMENT_AND_MOVE(SimpleOpBuilder);

 protected:
  Status ProcessAttributesAndOutputs(QnnModelWrapper& qnn_model_wrapper,
                                     const NodeUnit& node_unit,
                                     std::vector<std::string>&& input_names,
                                     const logging::Logger& logger,
                                     bool do_op_validation) const override ORT_MUST_USE_RESULT;

 private:
  Status ExplictOpCheck(const QnnModelWrapper& qnn_model_wrapper, const NodeUnit& node_unit) const;

  static constexpr std::array<std::string_view, 2> gridsample_supported_modes = {"bilinear", "nearest"};
  static constexpr std::array<std::string_view, 3> gridsample_supported_padding_modes = {"zeros", "border", "reflection"};
};

Status SimpleOpBuilder::ExplictOpCheck(const QnnModelWrapper& qnn_model_wrapper, const NodeUnit& node_unit) const {
  // QNN Softmax only supports an axis value equal to input_rank - 1 (i.e., same as -1).
  if (node_unit.OpType() == "Softmax") {
    int32_t axis = node_unit.SinceVersion() < 13 ? 1 : -1;  // Default axis changed from 1 to -1 in opset 13.
    Qnn_Scalar_t axis_qnn_scalar = QNN_SCALAR_INIT;
    ORT_RETURN_IF_ERROR(ProcessAxisAttribute(qnn_model_wrapper, node_unit, axis_qnn_scalar, axis));
    std::vector<uint32_t> input_shape;
    ORT_RETURN_IF_NOT(qnn_model_wrapper.GetOnnxShape(node_unit.Inputs()[0].node_arg, input_shape),
                      "QNN EP: Cannot get shape for Softmax input");
    ORT_RETURN_IF(axis != static_cast<int32_t>(input_shape.size() - 1),
                  "QNN Softmax only supports an `axis` attribute equal to input_rank-1 (or -1)");
  }

  if (node_unit.OpType() == "GridSample") {
    NodeAttrHelper node_helper(node_unit);
    std::string mode = node_helper.Get("mode", "linear");
    ORT_RETURN_IF_NOT(utils::ArrayHasString(gridsample_supported_modes, mode), "GridSample does not support mode ",
                      mode.c_str());
    std::string padding_mode = node_helper.Get("padding_mode", "zeros");
    ORT_RETURN_IF_NOT(utils::ArrayHasString(gridsample_supported_padding_modes, padding_mode), "GridSample does not support padding_mode ",
                      padding_mode.c_str());
  }

  return Status::OK();
}

Status ProcessAlphaAttribute(QnnModelWrapper& qnn_model_wrapper,
                             const NodeUnit& node_unit,
                             std::vector<std::string>& param_tensor_names) {
  NodeAttrHelper node_helper(node_unit);
  float alpha = node_helper.Get("alpha", 1.0f);
  Qnn_Scalar_t alpha_qnn_scalar = QNN_SCALAR_INIT;
  alpha_qnn_scalar.dataType = QNN_DATATYPE_FLOAT_32;
  alpha_qnn_scalar.floatValue = alpha;

  QnnParamWrapper alpha_param(node_unit.Index(), node_unit.Name(), QNN_OP_ELU_PARAM_ALPHA, alpha_qnn_scalar);
  param_tensor_names.push_back(alpha_param.GetParamTensorName());
  qnn_model_wrapper.AddParamWrapper(std::move(alpha_param));

  return Status::OK();
}

Status ProcessBlockSizeAttribute(QnnModelWrapper& qnn_model_wrapper,
                                 const NodeUnit& node_unit,
                                 std::vector<std::string>& param_tensor_names) {
  NodeAttrHelper node_helper(node_unit);
  uint32_t block_size = node_helper.Get("blocksize", static_cast<uint32_t>(0));
  std::vector<uint32_t> block_size_shape{2};
  std::vector<uint32_t> block_size_data(2, block_size);
  QnnParamWrapper block_size_param(node_unit.Index(), node_unit.Name(), QNN_OP_DEPTH_TO_SPACE_PARAM_BLOCK_SIZE,
                                   std::move(block_size_shape), std::move(block_size_data));
  param_tensor_names.push_back(block_size_param.GetParamTensorName());
  qnn_model_wrapper.AddParamWrapper(std::move(block_size_param));

  return Status::OK();
}

Status ProcessModeAttribute(QnnModelWrapper& qnn_model_wrapper,
                            const NodeUnit& node_unit,
                            std::vector<std::string>& param_tensor_names) {
  NodeAttrHelper node_helper(node_unit);
  std::string mode = node_helper.Get("mode", "DCR");
  Qnn_Scalar_t mode_qnn_scalar = QNN_SCALAR_INIT;
  mode_qnn_scalar.dataType = QNN_DATATYPE_UINT_32;
  if ("DCR" == mode) {
    mode_qnn_scalar.uint32Value = 0;
  } else if ("CRD" == mode) {
    mode_qnn_scalar.uint32Value = 1;  // CRD mode
  } else {
    return ORT_MAKE_STATUS(ONNXRUNTIME, FAIL, "DepthToSpace mode only support DCR & CRD.");
  }

  QnnParamWrapper mode_param(node_unit.Index(), node_unit.Name(), QNN_OP_DEPTH_TO_SPACE_PARAM_MODE, mode_qnn_scalar);
  param_tensor_names.push_back(mode_param.GetParamTensorName());
  qnn_model_wrapper.AddParamWrapper(std::move(mode_param));

  return Status::OK();
}

// Process alpha attribute as input for Qnn LeakyRelu
Status ProcessAlphaAttributeAsInput(QnnModelWrapper& qnn_model_wrapper,
                                    const NodeUnit& node_unit,
                                    const std::string input_name) {
  NodeAttrHelper node_helper(node_unit);
  Qnn_QuantizeParams_t quantize_param = QNN_QUANTIZE_PARAMS_INIT;
  Qnn_DataType_t qnn_data_type = QNN_DATATYPE_FLOAT_32;
  union {
    float alpha;
    uint8_t unpack[sizeof(float)];
  } tensor_data;
  tensor_data.alpha = node_helper.Get("alpha", 0.01f);
  std::vector<uint8_t> unpacked_data;
  // Check LeakyRelu input 0 to see if it's quantized tensor
  bool is_quantized_tensor = node_unit.Outputs()[0].quant_param.has_value();
  if (is_quantized_tensor) {
    float scale;
    uint8_t zero_point;
    int64_t num_of_elements = 1;
    concurrency::ThreadPool* thread_pool = nullptr;
    GetQuantizationParameter(&tensor_data.alpha, num_of_elements, scale, zero_point, thread_pool);
    unpacked_data.resize(1);
    ParQuantizeLinearStd(&tensor_data.alpha, unpacked_data.data(), num_of_elements, scale, zero_point, thread_pool);
    utils::InitializeQuantizeParam(quantize_param, is_quantized_tensor, scale, static_cast<int32_t>(zero_point));
    qnn_data_type = QNN_DATATYPE_UFIXED_POINT_8;
  } else {
    unpacked_data.assign(tensor_data.unpack, tensor_data.unpack + sizeof(float));
  }
  std::vector<uint32_t> input_shape{1};
  Qnn_TensorType_t tensor_type = QNN_TENSOR_TYPE_STATIC;
  QnnTensorWrapper input_tensorwrapper(input_name, tensor_type, qnn_data_type, quantize_param,
                                       std::move(input_shape), std::move(unpacked_data));
  ORT_RETURN_IF_NOT(qnn_model_wrapper.AddTensorWrapper(std::move(input_tensorwrapper)), "Failed to add tensor.");
  return Status::OK();
}

Status ProcessGridSampleAttributes(QnnModelWrapper& qnn_model_wrapper,
                                   const NodeUnit& node_unit,
                                   std::vector<std::string>& param_tensor_names) {
  NodeAttrHelper node_helper(node_unit);
  int64_t align_corners = node_helper.Get("align_corners", static_cast<int64_t>(0));
  Qnn_Scalar_t align_corners_qnn_scalar = QNN_SCALAR_INIT;
  align_corners_qnn_scalar.dataType = QNN_DATATYPE_BOOL_8;
  align_corners_qnn_scalar.bool8Value = static_cast<uint8_t>(align_corners == 0 ? 0 : 1);
  QnnParamWrapper align_corners_param(node_unit.Index(), node_unit.Name(), QNN_OP_GRID_SAMPLE_PARAM_ALIGN_CORNERS, align_corners_qnn_scalar);
  param_tensor_names.push_back(align_corners_param.GetParamTensorName());
  qnn_model_wrapper.AddParamWrapper(std::move(align_corners_param));

  std::string mode = node_helper.Get("mode", "linear");
  Qnn_Scalar_t mode_qnn_scalar = QNN_SCALAR_INIT;
  mode_qnn_scalar.dataType = QNN_DATATYPE_UINT_32;
  if ("bilinear" == mode) {
    mode_qnn_scalar.uint32Value = QNN_OP_GRID_SAMPLE_MODE_BILINEAR;
  } else if ("nearest" == mode) {
    mode_qnn_scalar.uint32Value = QNN_OP_GRID_SAMPLE_MODE_NEAREST;
  } else {
    return ORT_MAKE_STATUS(ONNXRUNTIME, FAIL, "GridSample mode only support bilinear & nearest.");
  }
  QnnParamWrapper mode_param(node_unit.Index(), node_unit.Name(), QNN_OP_GRID_SAMPLE_PARAM_MODE, mode_qnn_scalar);
  param_tensor_names.push_back(mode_param.GetParamTensorName());
  qnn_model_wrapper.AddParamWrapper(std::move(mode_param));

  std::string padding_mode = node_helper.Get("padding_mode", "zeros");
  Qnn_Scalar_t padding_mode_qnn_scalar = QNN_SCALAR_INIT;
  padding_mode_qnn_scalar.dataType = QNN_DATATYPE_UINT_32;
  if ("zeros" == padding_mode) {
    padding_mode_qnn_scalar.uint32Value = QNN_OP_GRID_SAMPLE_PADDING_MODE_ZEROS;
  } else if ("border" == padding_mode) {
    padding_mode_qnn_scalar.uint32Value = QNN_OP_GRID_SAMPLE_PADDING_MODE_BORDER;
  } else if ("reflection" == padding_mode) {
    padding_mode_qnn_scalar.uint32Value = QNN_OP_GRID_SAMPLE_PADDING_MODE_REFLECTION;
  } else {
    return ORT_MAKE_STATUS(ONNXRUNTIME, FAIL, "GridSample padding_mode only support zeros, border & reflection.");
  }
  QnnParamWrapper padding_mode_param(node_unit.Index(), node_unit.Name(), QNN_OP_GRID_SAMPLE_PARAM_PADDING_MODE, padding_mode_qnn_scalar);
  param_tensor_names.push_back(padding_mode_param.GetParamTensorName());
  qnn_model_wrapper.AddParamWrapper(std::move(padding_mode_param));

  return Status::OK();
}

Status SimpleOpBuilder::ProcessAttributesAndOutputs(QnnModelWrapper& qnn_model_wrapper,
                                                    const NodeUnit& node_unit,
                                                    std::vector<std::string>&& input_names,
                                                    const logging::Logger& logger,
                                                    bool do_op_validation) const {
  if (input_names.size() < 1) {
    return Status::OK();
  }

  const std::string& op_type = node_unit.OpType();

  if (do_op_validation) {
    ORT_RETURN_IF_ERROR(ExplictOpCheck(qnn_model_wrapper, node_unit));
    // Skip the op validation for DepthToSpace & SpaceToDepth if it's not NHWC data layout
    if (node_unit.Domain() != kMSInternalNHWCDomain && (op_type == "DepthToSpace" || op_type == "SpaceToDepth" || op_type == "GridSample")) {
      return Status::OK();
    }
  }

  std::vector<std::string> param_tensor_names;
  // Add attribute
  if (op_type == "LogSoftmax" || op_type == "Softmax" || op_type == "Concat") {
    int32_t default_axis = ("Softmax" == op_type) ? -1 : 0;
    Qnn_Scalar_t axis_qnn_scalar = QNN_SCALAR_INIT;
    ORT_RETURN_IF_ERROR(ProcessAxisAttribute(qnn_model_wrapper, node_unit, axis_qnn_scalar, default_axis));
    QnnParamWrapper axis_param(node_unit.Index(), node_unit.Name(), QNN_OP_SOFTMAX_PARAM_AXIS, axis_qnn_scalar);
    param_tensor_names.push_back(axis_param.GetParamTensorName());
    qnn_model_wrapper.AddParamWrapper(std::move(axis_param));
  }

  if (op_type == "MatMul") {
    Qnn_Scalar_t scalar_param = QNN_SCALAR_INIT;
    scalar_param.dataType = QNN_DATATYPE_BOOL_8;
    scalar_param.bool8Value = 0;
    QnnParamWrapper transpose_in0_param(node_unit.Index(), node_unit.Name(), QNN_OP_MAT_MUL_PARAM_TRANSPOSE_IN0, scalar_param);
    param_tensor_names.push_back(transpose_in0_param.GetParamTensorName());
    qnn_model_wrapper.AddParamWrapper(std::move(transpose_in0_param));

    QnnParamWrapper transpose_in1_param(node_unit.Index(), node_unit.Name(), QNN_OP_MAT_MUL_PARAM_TRANSPOSE_IN1, scalar_param);
    param_tensor_names.push_back(transpose_in1_param.GetParamTensorName());
    qnn_model_wrapper.AddParamWrapper(std::move(transpose_in1_param));
  }

  if (op_type == "LeakyRelu") {
    std::string input_name = "alpha";
    ORT_RETURN_IF_ERROR(ProcessAlphaAttributeAsInput(qnn_model_wrapper, node_unit, input_name));
    input_names.push_back(input_name);
  }

  if (op_type == "Elu") {
    ORT_RETURN_IF_ERROR(ProcessAlphaAttribute(qnn_model_wrapper, node_unit, param_tensor_names));
  }

  if (op_type == "DepthToSpace") {
    ORT_RETURN_IF_ERROR(ProcessBlockSizeAttribute(qnn_model_wrapper, node_unit, param_tensor_names));
    ORT_RETURN_IF_ERROR(ProcessModeAttribute(qnn_model_wrapper, node_unit, param_tensor_names));
  }

  if (op_type == "SpaceToDepth") {
    ORT_RETURN_IF_ERROR(ProcessBlockSizeAttribute(qnn_model_wrapper, node_unit, param_tensor_names));
  }

<<<<<<< HEAD
  // TODO(adrianlizarraga): Refactor processing of Sigmoid/Tanh to a separate function (or op-builder file).
  if (op_type != "Sigmoid" && op_type != "Tanh") {
    return ProcessOutputs(qnn_model_wrapper, node_unit,
                          std::move(input_names),
                          std::move(param_tensor_names),
                          logger, do_op_validation, GetQnnOpType(op_type));
  }

  // int16 Sigmoid and Tanh require specific output scale and zero-point values (regardless of floating-point range).
  const auto& output = node_unit.Outputs()[0];
  const std::string& output_name = output.node_arg.Name();

  OnnxInputInfo output_info = {};
  ORT_RETURN_IF_ERROR(qnn_model_wrapper.GetOnnxInputInfo(output, output_info));

  const bool is_16bit_quant = output_info.qnn_data_type == QNN_DATATYPE_UFIXED_POINT_16 ||
                              output_info.qnn_data_type == QNN_DATATYPE_SFIXED_POINT_16;

  if (is_16bit_quant) {
    const bool is_s16 = output_info.qnn_data_type == QNN_DATATYPE_SFIXED_POINT_16;
    int32_t& offset = output_info.quant_param.scaleOffsetEncoding.offset;
    float& scale = output_info.quant_param.scaleOffsetEncoding.scale;

    constexpr std::array<int32_t, 2> sigmoid_offset = {0, 0};
    constexpr std::array<float, 2> sigmoid_scale = {1.0f / 65536.0f, 1.0f / 32768.0f};
    constexpr std::array<int32_t, 2> tanh_offset = {-32768, 0};
    constexpr std::array<float, 2> tanh_scale = {1.0f / 32768.0f, 1.0f / 32768.0f};

    const int32_t expected_offset = op_type == "Sigmoid" ? sigmoid_offset[is_s16] : tanh_offset[is_s16];
    if (offset != expected_offset) {
      LOGS(logger, WARNING) << "QNN EP requires that 16-bit " << op_type << " operators use an offset of "
                            << expected_offset << ". Offset for " << node_unit.Name() << " will be overridden";
      offset = expected_offset;
    }

    const float expected_scale = op_type == "Sigmoid" ? sigmoid_scale[is_s16] : tanh_scale[is_s16];

    if (scale != expected_scale) {
      LOGS(logger, WARNING) << "QNN EP requires that 16-bit " << op_type << " operators use an scale equal to "
                            << expected_scale << ". The scale for " << node_unit.Name() << " will be overridden.";
      scale = expected_scale;
    }
  }

  Qnn_TensorType_t tensor_type = qnn_model_wrapper.IsGraphOutput(output_name) ? QNN_TENSOR_TYPE_APP_READ
                                                                              : QNN_TENSOR_TYPE_NATIVE;
  QnnTensorWrapper output_tensorwrapper(output_name, tensor_type, output_info.qnn_data_type, output_info.quant_param,
                                        std::move(output_info.shape));
  ORT_RETURN_IF_NOT(qnn_model_wrapper.AddTensorWrapper(std::move(output_tensorwrapper)), "Failed to add tensor.");
  ORT_RETURN_IF_NOT(qnn_model_wrapper.CreateQnnNode(GetNodeName(node_unit),
                                                    QNN_OP_PACKAGE_NAME_QTI_AISW,
                                                    GetQnnOpType(op_type),
                                                    std::move(input_names),
                                                    {output_name},
                                                    std::move(param_tensor_names),
                                                    do_op_validation),
                    "Failed to add node.");

=======
  if (op_type == "GridSample") {
    ORT_RETURN_IF_ERROR(ProcessGridSampleAttributes(qnn_model_wrapper, node_unit, param_tensor_names));
  }

  ORT_RETURN_IF_ERROR(ProcessOutputs(qnn_model_wrapper, node_unit,
                                     std::move(input_names),
                                     std::move(param_tensor_names),
                                     logger, do_op_validation, GetQnnOpType(op_type)));
>>>>>>> 2da08c47
  return Status::OK();
}

void CreateSimpleOpBuilder(const std::string& op_type, OpBuilderRegistrations& op_registrations) {
  op_registrations.AddOpBuilder(op_type, std::make_unique<SimpleOpBuilder>());
}

}  // namespace qnn
}  // namespace onnxruntime<|MERGE_RESOLUTION|>--- conflicted
+++ resolved
@@ -257,7 +257,10 @@
     ORT_RETURN_IF_ERROR(ProcessBlockSizeAttribute(qnn_model_wrapper, node_unit, param_tensor_names));
   }
 
-<<<<<<< HEAD
+  if (op_type == "GridSample") {
+    ORT_RETURN_IF_ERROR(ProcessGridSampleAttributes(qnn_model_wrapper, node_unit, param_tensor_names));
+  }
+
   // TODO(adrianlizarraga): Refactor processing of Sigmoid/Tanh to a separate function (or op-builder file).
   if (op_type != "Sigmoid" && op_type != "Tanh") {
     return ProcessOutputs(qnn_model_wrapper, node_unit,
@@ -316,16 +319,6 @@
                                                     do_op_validation),
                     "Failed to add node.");
 
-=======
-  if (op_type == "GridSample") {
-    ORT_RETURN_IF_ERROR(ProcessGridSampleAttributes(qnn_model_wrapper, node_unit, param_tensor_names));
-  }
-
-  ORT_RETURN_IF_ERROR(ProcessOutputs(qnn_model_wrapper, node_unit,
-                                     std::move(input_names),
-                                     std::move(param_tensor_names),
-                                     logger, do_op_validation, GetQnnOpType(op_type)));
->>>>>>> 2da08c47
   return Status::OK();
 }
 
