// Copyright (c) Microsoft Corporation. All rights reserved.
// Licensed under the MIT License.

#include "conv.h"
#include "core/common/inlined_containers_fwd.h"
#include "core/graph/constants.h"
#include "core/graph/graph.h"
#include "core/graph/graph_utils.h"
#include "core/framework/transpose_helper.h"
#include "core/providers/utils.h"
#include "core/providers/xnnpack/detail/utils.h"
#include "core/framework/tensorprotoutils.h"
#include "gsl/gsl-lite.hpp"

namespace onnxruntime {
namespace xnnpack {

namespace {
Status CreateXnnpackKernel(const ConvAttributes& conv_attrs,
                           int64_t C, int64_t M,
                           const TensorShapeVector& kernel_shape,
                           const std::optional<std::pair<float, float>>& clip_min_max,
                           const Tensor& Weight, const Tensor* Bias,
                           struct xnn_operator*& p,
                           xnn_caches_t caches_t,
                           const OpQuantParam& quant_param,
                           OpComputeType conv_type) {
  uint32_t kernel_height = gsl::narrow<uint32_t>(kernel_shape[0]);
  uint32_t kernel_width = gsl::narrow<uint32_t>(kernel_shape[1]);

  uint32_t input_padding_top = gsl::narrow<uint32_t>(conv_attrs.pads[0]);
  uint32_t input_padding_left = gsl::narrow<uint32_t>(conv_attrs.pads[1]);
  uint32_t input_padding_bottom = gsl::narrow<uint32_t>(conv_attrs.pads[2]);
  uint32_t input_padding_right = gsl::narrow<uint32_t>(conv_attrs.pads[3]);

  uint32_t subsampling_height = gsl::narrow<uint32_t>(conv_attrs.strides[0]);
  uint32_t subsampling_width = gsl::narrow<uint32_t>(conv_attrs.strides[1]);
  uint32_t dilation_height = gsl::narrow<uint32_t>(conv_attrs.dilations[0]);
  uint32_t dilation_width = gsl::narrow<uint32_t>(conv_attrs.dilations[1]);

  uint32_t flags = 0;
  if (conv_attrs.auto_pad == AutoPadType::SAME_UPPER) {
    flags |= XNN_FLAG_TENSORFLOW_SAME_PADDING;
  }

  xnn_status status = xnn_status::xnn_status_uninitialized;
  p = nullptr;
  float foutput_min = clip_min_max ? clip_min_max->first : -INFINITY;
  float foutput_max = clip_min_max ? clip_min_max->second : INFINITY;
  // with the following IC and OC number, we can cover depthwise and regular conv at the same time
  // the equation 'IC (group_input_channels) == C ' set up when group_count==1 (regular convolution)
  // and OC (group_output_channels) follows the same rule.
  // also, in the case of DepthWiseConv, group_count = C, IC is 1 constantly, OC is what DPconv require.
  // So we can unify it with IC and OC.
  // group is either 1 (for regular conv) or C (for depth-wise conv), and hence M % group == 0 so M/group is safe
  uint32_t group_count = gsl::narrow<uint32_t>(conv_attrs.group);
  size_t group_input_channels = gsl::narrow<size_t>(C / group_count);   // either C or 1
  size_t group_output_channels = gsl::narrow<size_t>(M / group_count);  // either M or M/C
  if (conv_type == OpComputeType::op_compute_type_fp32) {
    auto* B_data = Bias ? Bias->Data<float>() : nullptr;
    status = xnn_create_convolution2d_nhwc_f32(
        input_padding_top, input_padding_right, input_padding_bottom, input_padding_left,
        kernel_height, kernel_width,
        subsampling_height, subsampling_width,
        dilation_height, dilation_width,
        group_count,
        group_input_channels, group_output_channels,  // groups, group_input_channels, group_output_channels
        C, M,                                         // input channel stride, output channel stride
        Weight.Data<float>(), B_data,
        foutput_min, foutput_max, flags,
        caches_t,
        &p);
  } else if (conv_type == OpComputeType::op_compute_type_qs8) {
    const float output_scale = quant_param[2].first[0];
    const int8_t output_zero_point = quant_param[2].second;
    const int8_t output_min = xnn_u8s8_quantize<int8_t>(foutput_min, output_scale, output_zero_point);
    const int8_t output_max = xnn_u8s8_quantize<int8_t>(foutput_max, output_scale, output_zero_point);
    auto* B_data = Bias ? Bias->Data<int32_t>() : nullptr;
    status = xnn_create_convolution2d_nhwc_qs8(
        input_padding_top, input_padding_right, input_padding_bottom, input_padding_left,
        kernel_height, kernel_width,
        subsampling_height, subsampling_width,
        dilation_height, dilation_width,
        group_count,
        group_input_channels,
        group_output_channels,
        C, M,
        quant_param[0].second, quant_param[0].first[0],
        quant_param[1].first[0], Weight.Data<int8_t>(), B_data,
        quant_param[2].second, quant_param[2].first[0],
        output_min, output_max,
        flags,
        caches_t,
        &p);
  } else if (conv_type == OpComputeType::op_compute_type_qs8_per_channel) {
    auto* B_data = Bias ? Bias->Data<int32_t>() : nullptr;
    const float output_scale = quant_param[2].first[0];
    const int8_t output_zero_point = quant_param[2].second;
    const int8_t output_min = xnn_u8s8_quantize<int8_t>(foutput_min, output_scale, output_zero_point);
    const int8_t output_max = xnn_u8s8_quantize<int8_t>(foutput_max, output_scale, output_zero_point);
    status = xnn_create_convolution2d_nhwc_qc8(
        input_padding_top, input_padding_right, input_padding_bottom, input_padding_left,
        kernel_height, kernel_width,
        subsampling_height, subsampling_width,
        dilation_height, dilation_width,
        group_count,
        group_input_channels,
        group_output_channels,
        C, M,
        // zero_point will convert to int8_t automatically
        quant_param[0].second, quant_param[0].first[0],
        quant_param[1].first.data(),
        Weight.Data<int8_t>(), B_data,
        quant_param[2].second, quant_param[2].first[0],
        output_min, output_max,
        flags,
        caches_t,
        &p);
  } else if (conv_type == OpComputeType::op_compute_type_qu8) {
    auto* B_data = Bias ? Bias->Data<int32_t>() : nullptr;
    const float output_scale = quant_param[2].first[0];
    const uint8_t output_zero_point = quant_param[2].second;
    const uint8_t output_min = xnn_u8s8_quantize<uint8_t>(foutput_min, output_scale, output_zero_point);
    const uint8_t output_max = xnn_u8s8_quantize<uint8_t>(foutput_max, output_scale, output_zero_point);

    status = xnn_create_convolution2d_nhwc_qu8(
        input_padding_top, input_padding_right, input_padding_bottom, input_padding_left,
        kernel_height, kernel_width,
        subsampling_height, subsampling_width,
        dilation_height, dilation_width,
        group_count,
        group_input_channels,
        group_output_channels,
        C, M,
        quant_param[0].second, quant_param[0].first[0],
        quant_param[1].second, quant_param[1].first[0],
        Weight.Data<uint8_t>(), B_data,
        quant_param[2].second, quant_param[2].first[0],
        output_min, output_max,
        flags,
        caches_t,
        &p);
  }
  if (status != xnn_status_success) {
    return ORT_MAKE_STATUS(ONNXRUNTIME, FAIL,
                           "Failed to create xnnpack kernel. xnn_create_convolution2d_nhwc_",
                           OpTypeToString(conv_type), " returned ", status);
  }

  return Status::OK();
}

OpComputeType ParseQuantParamAndConType(const OpKernelInfo& info, OpQuantParam& quant_param, int32_t x_dtype) {
  quant_param = ParseQuantParamForOp(info, x_dtype, 2);
  OpComputeType conv_type = OpComputeType::op_compute_type_invalid;
  if (x_dtype == ONNX_NAMESPACE::TensorProto_DataType_INT8) {
    // The rules of per-channel quantization is that:
    // X-tensor share the same scalar-scale and zp under per-tensor quantization
    // But we have separate conv weight quantization params for each conv output-channel,
    // and there is total output-channels of scales
    if (quant_param[1].first.size() > 1) {
      conv_type = OpComputeType::op_compute_type_qs8_per_channel;
    } else {
      conv_type = OpComputeType::op_compute_type_qs8;
    }
  } else if (x_dtype == ONNX_NAMESPACE::TensorProto_DataType_UINT8) {
    conv_type = OpComputeType::op_compute_type_qu8;
  }
  return conv_type;
}

// if bias type is int32 and it has no quantparam, the dtype check will be failed GetTensorQuantType
// however, it should be fine.
TensorQuantType TryGetConvBiasDtype(const NodeUnit& node_unit,
                                    const GraphViewer& graph_viewer) {
  // we are not check the legality of io_index here
  const NodeUnitIODef& iodef = node_unit.Inputs()[2];
  int32_t input_type = 0;
  if (!GetType(iodef.node_arg, input_type) || input_type != ONNX_NAMESPACE::TensorProto_DataType_INT32) {
    return TensorTypeInvalid;
  }
  // bias must be a ConstantInitializer
  return graph_viewer.GetConstantInitializer(iodef.node_arg.Name(), true) ? TensorTypeInt32 : TensorTypeInvalid;
}

// this function is refereed to Xnnpack_conv, u8s8 is not support
OpComputeType GetConvCompType(
    TensorQuantType input_datatype,
    TensorQuantType filter_datatype,
    TensorQuantType* bias_datatype,  // could be nullptr
    TensorQuantType output_datatype) {
  switch (filter_datatype) {
    case TensorTypeFp32:
      if (input_datatype == TensorTypeFp32 &&
          (!bias_datatype || *bias_datatype == TensorTypeFp32) &&
          output_datatype == TensorTypeFp32) {
        return op_compute_type_fp32;
      }
      break;
    case TensorTypeInt8:
      if (input_datatype == TensorTypeInt8 &&
          (!bias_datatype || *bias_datatype == TensorTypeInt32) &&
          output_datatype == TensorTypeInt8) {
        return op_compute_type_qs8;
      }
      break;
    case TensorTypeInt8_Per_Channel:
      if (input_datatype == TensorTypeInt8 &&
          // what the bias should be for per-channel quantization?
          // (!bias_datatype || *bias_datatype == TensorTypeInt32_Per_Channel) &&
          output_datatype == TensorTypeInt8) {
        return op_compute_type_qs8_per_channel;
      }
      break;
    case TensorTypeUint8:
      if (input_datatype == TensorTypeUint8 &&
          (!bias_datatype || *bias_datatype == TensorTypeInt32) &&
          output_datatype == TensorTypeUint8) {
        return op_compute_type_qu8;
      }
      break;
    default:
      break;
  }
  LOGS_DEFAULT(VERBOSE) << "unsupported Conv in/out data type:"
                        << "[input_datatype]=" << TensorQtypeToString(input_datatype)
                        << "[filter_datatype]=" << TensorQtypeToString(filter_datatype)
                        << "[bias_datatype]="
                        << (bias_datatype ? TensorQtypeToString(*bias_datatype)
                                          : "")
                        << "[output_datatype]=" << TensorQtypeToString(output_datatype);
  return op_compute_type_invalid;
}

// xnnpack support qc8|qs8|qu8
/*
 * | conv type| input dtype|weight dtype| per channel|zero point handle|
 * | qc8      |  i8        | i8         |  yes       |zero
 * | qcu8     |  xx        | xx         |  yes       |not supported yet
 * | qs8      |  i8        | i8         |  no        |orig_zp
 * | qu8      |  u8        | u8         |  no        |orig_zp + 128
 */
//
bool IsValidQuantConv(const NodeUnit& node_unit, const GraphViewer& graph) {
  bool supported = false;
  do {
    TensorQuantType x_input_type, w_input_type, bias_input_type, output_type;
    TensorQuantType* bias_input_type_ptr = nullptr;
    // quant conv has at least two inputs, x_tensor and weight
    const auto& inputs = node_unit.Inputs();
    x_input_type = GetTensorQuantType(node_unit, 0, false, graph);
    w_input_type = GetTensorQuantType(node_unit, 1, false, graph);
    if (inputs.size() > 2) {
      bias_input_type = TryGetConvBiasDtype(node_unit, graph);
      bias_input_type_ptr = &bias_input_type;
    }
    output_type = GetTensorQuantType(node_unit, 0, true, graph);
    if (op_compute_type_invalid == GetConvCompType(x_input_type, w_input_type, bias_input_type_ptr, output_type)) {
      break;
    }
    supported = true;
  } while (false);
  return supported;
}

bool IsQuantizedConv(QuantizedOpType quant_op_type) {
  return (quant_op_type == QuantizedOpType::QLinearConv) ||
         (quant_op_type == QuantizedOpType::QDQConv);
}
}  // namespace

// helper to check whether an ONNX Conv node is supported by the NHWC version
// if this returns true, the layout transformer will be run by GraphPartitioner to convert the first input/output to
// NHWC format, and move the node to the internal NHWC domain.
bool Conv::IsConvOnnxNodeSupported(const NodeUnit& node_unit, const GraphViewer& graph) {
  bool supported = false;
  auto qtype = GetQuantizedOpType(node_unit);
  if (IsQuantizedConv(qtype) && IsValidQuantConv(node_unit, graph) == false) {
    return false;
  }

  const onnxruntime::Node& node = node_unit.GetNode();
  // use do {} while(false) so it's easier to set a breakpoint on the return
  do {
    // Conv has at least 2 inputs.
    const auto& inputs = node_unit.Inputs();
    const auto& x_arg = inputs[0].node_arg;
    const auto& weight_arg = inputs[1].node_arg;

    // we only support 2D (4 dims with batch and channel)
    const auto* x_shape = x_arg.Shape();
    if (!x_shape || x_shape->dim_size() != 4) {
      break;
    }
    // we only support float and u8 currently
    const auto* x_type = x_arg.TypeAsProto();
    if (x_type == nullptr ||
        (x_type->tensor_type().elem_type() != ONNX_NAMESPACE::TensorProto_DataType_FLOAT &&
         x_type->tensor_type().elem_type() != ONNX_NAMESPACE::TensorProto_DataType_UINT8 &&
         x_type->tensor_type().elem_type() != ONNX_NAMESPACE::TensorProto_DataType_INT8)) {
      break;
    }
    // require C, H, W to be known so we can construct the xnnpack kernel prior to Compute
    if (!x_shape->dim(1).has_dim_value() ||
        !x_shape->dim(2).has_dim_value() ||
        !x_shape->dim(3).has_dim_value()) {
      break;
    }

    // weight must be constant and also rank 4
    const auto* weight = graph.GetConstantInitializer(weight_arg.Name(), true);
    if (weight == nullptr || weight->dims_size() != 4) {
      break;
    }

    // if there's a bias input it must be constant
    int32_t bias_index = qtype == QuantizedOpType::QLinearConv ? 8 : 2;
    if (inputs.size() == size_t(bias_index + 1)) {
      const auto& bias_arg = node_unit.Inputs()[bias_index].node_arg;
      if (bias_arg.Exists() && !graph.IsConstantInitializer(bias_arg.Name(), true)) {
        break;
      }
    }

    ProtoHelperNodeContext nc(node);
    OpNodeProtoHelper info(&nc);

    // 'group' value needs to be 1 or C.
    // the second dim of weight is C/group, so if that == 1, group == C
    int64_t group = 0;
    info.GetAttrOrDefault<int64_t>("group", &group, 1);
    if (group != 1 && weight->dims(1) != 1) {
      break;
    }

    // if 'pads' is not specified we use 'auto_pad'
    if (graph_utils::GetNodeAttribute(node, "pads") == nullptr) {
      AutoPadType auto_pad = AutoPadType::NOTSET;

      std::string auto_pad_str;
      if (info.GetAttr<std::string>("auto_pad", &auto_pad_str).IsOK()) {
        // auto_pad was set
        //
        // The "auto_pad_str" string must be either NOTSET, SAME_UPPER, SAME_LOWER or VALID
        // tf2onnx converter doesn't use SAME_LOWER.
        // SAME_UPPER maps to TF SAME padding.
        // TODO: What does PT converter use? We need to support models from PT in mobile.
        auto_pad = StringToAutoPadType(auto_pad_str);
        if (!IsPaddingTypeSupported(auto_pad)) {
          break;
        }
      }
    }

    supported = true;
  } while (false);

  return supported;
}

Conv::Conv(const OpKernelInfo& info) : XnnpackKernel(info), conv_attrs_{info} {
  // get values from any fusion with an activation
  if (info.GetAttr<std::string>("activation", &conv_attrs_.activation).IsOK()) {
    std::vector<float> activation_params;

    // min/max could be from Clip or Relu
    if (info.GetAttrs<float>("activation_params", activation_params).IsOK()) {
      if (activation_params.size() == 2) {
        clip_min_max_ = {activation_params[0], activation_params[1]};
      }
    }
  }
  // xnnpack cache_code, unfortunately these definitions are only available in xnnpack/cache.h,
#ifdef XNN_CACHE_ENABLE
#if XNN_PLATFORM_JIT
  xnn_init_code_cache(&code_cache_);
  xnn_caches_.code_cache = &code_cache_;
#endif
  // TODO(Jicwen) enable weight-cache and code-cache
  xnn_init_weights_cache(&weights_cache_);
  xnn_caches_.weights_cache = &weights_cache_;
#endif
  const auto& node{Node()};

  const auto& input_defs = node.InputDefs();
  const NodeArg& X = *input_defs[0];
  C_ = X.Shape()->dim(3).dim_value();  // input is NHWC. op support checker made sure C dim was known

  // as the weight input is a constant initializer we can calculate all the sizes here instead of in Compute
  const Tensor* W = nullptr;
  int weight_index = 1;
  auto input_dtype = X.TypeAsProto()->tensor_type().elem_type();
  if (input_dtype == ONNX_NAMESPACE::TensorProto_DataType_FLOAT) {
    conv_type_ = OpComputeType::op_compute_type_fp32;
  } else if (input_dtype == ONNX_NAMESPACE::TensorProto_DataType_INT8 ||
             input_dtype == ONNX_NAMESPACE::TensorProto_DataType_UINT8) {
    weight_index = 3;
    conv_type_ = ParseQuantParamAndConType(info, quant_param_, input_dtype);
  } else {
    auto stype = DataTypeImpl::ToString(DataTypeImpl::TypeFromProto(*X.TypeAsProto()));
    ORT_THROW("unsupported Conv in XnnpackEP, we have FLOAT|UINT8|INT8, but got ", stype);
  }
  ORT_ENFORCE(info.TryGetConstantInput(weight_index, &W),
              "Weight input was not constant initializer. XNNPACK EP should not have asked for the node. Node name:",
              node.Name());
  // 'M' is first dim of weight. Prepacking will alter the layout of W later
  M_ = W->Shape()[0];

  // this happens before PrePack, so the W input is still in the ONNX spec format
  ORT_THROW_IF_ERROR(conv_attrs_.ComputeKernelShape(W->Shape(), kernel_shape_));

  if (conv_attrs_.pads.empty()) {
    conv_attrs_.pads.resize(kernel_shape_.size() * 2, 0);
  }

  if (conv_attrs_.dilations.empty()) {
    conv_attrs_.dilations.resize(kernel_shape_.size(), 1);
  }

  if (conv_attrs_.strides.empty()) {
    conv_attrs_.strides.resize(kernel_shape_.size(), 1);
  }

  // we only take nodes with no bias, or a constant bias.
  bool has_bias = input_defs.size() == 3 && input_defs[2]->Exists();
  if (conv_type_ == OpComputeType::op_compute_type_fp32) {
    ORT_ENFORCE(has_bias == false || info.TryGetConstantInput(2, &B_),
                "Invalid Node with non-constant Bias input. XNNPACK EP should not have asked for the node. Node name:",
                node.Name());
  } else {
    has_bias = input_defs.size() == (8 + 1) && input_defs[8]->Exists();
    ORT_ENFORCE(has_bias == false || info.TryGetConstantInput(8, &B_),
                "Invalid Node with non-constant Bias input. XNNPACK EP should not have asked for the node. Node name:",
                node.Name());
  }

  // have to delay creating the xnnpack kernel until after the weights are pre-packed.
}

// use PrePack to handle the weight layout change as that's not a simple NCHW -> NHWC transpose
Status Conv::PrePack(const Tensor& tensor, int input_idx, AllocatorPtr alloc,
                     /*out*/ bool& is_packed,
                     /*out*/ PrePackedWeights* /*prepacked_weights*/) {
  is_packed = false;
  // only layout of weight input is adjusted via PrePack
  if ((conv_type_ == OpComputeType::op_compute_type_fp32 && input_idx == 1) ||
      (conv_type_ != OpComputeType::op_compute_type_fp32 && input_idx == 3)) {  // InputTensors::IN_W
    // Transpose from {M, C/group, kH, kW} to {M, kH, kW, C/group}
    auto orig_shape = tensor.Shape();

    InlinedVector<size_t> perm{0, 2, 3, 1};
    TensorShapeVector new_dims{orig_shape[0],
                               orig_shape[2],
                               orig_shape[3],
                               orig_shape[1]};

    packed_w_ = Tensor(tensor.DataType(), TensorShape(new_dims), std::move(alloc));

    SingleAxisTranspose(perm, tensor, packed_w_, /*from*/ 1, /*to*/ 3);

    is_packed = true;

    // we can create the kernel now
    struct xnn_operator* p = nullptr;
    auto ret = CreateXnnpackKernel(conv_attrs_, C_, M_, kernel_shape_, clip_min_max_, packed_w_,
                                   B_, p,
#ifdef XNN_CACHE_ENABLE
                                   &xnn_caches_,
#else
                                   0,
#endif
                                   quant_param_, conv_type_);
    ORT_RETURN_IF_ERROR(ret);
    op0_.reset(p);
  }

  return Status::OK();
}

Status Conv::Compute(OpKernelContext* context) const {
  const Tensor& X = *context->Input<Tensor>(0);  // this is in NHWC format
  const auto& X_shape = X.Shape();
  const int64_t N = X_shape[0];  // input is NHWC
  const int64_t H = X_shape[1];
  const int64_t W = X_shape[2];

  // We don't need to call ValidateInputShape as we checked validity in ConvChecker.
  // We also can't use ValidateInputShape as-is as the weight tensor was pre-packed and the layout was changed there.
  // ORT_RETURN_IF_ERROR(conv_attrs_.ValidateInputShape(&X, &W));

  // CPU Conv starts with TensorShapeVector Y_dims({N, M}); and passes in X->Shape().Slice(2);
  // We know this is 2D in NHWC format so we need to start with 'N', pass in the H, W, and append M last
  TensorShapeVector Y_dims({N});
  TensorShape input_shape = {H, W};

  ConvAttributes::ConvPadVector pads(conv_attrs_.pads);
  ORT_RETURN_IF_ERROR(conv_attrs_.InferPadsAndOutputShape(input_shape, kernel_shape_,
                                                          conv_attrs_.strides, conv_attrs_.dilations, pads,
                                                          Y_dims));

  Y_dims.push_back(M_);
  Tensor* Y = context->Output(0, TensorShape(Y_dims));

  // Bail out early if one of the dimensions is zero.
  if (Y->Shape().Size() == 0) {
    return Status::OK();
  }
  xnn_status status;
  pthreadpool_t t_pool = GetThreadPool();

<<<<<<< HEAD
  if (is_op0_initilized == false) {
    status = xnn_setup_convolution2d_nhwc_f32(op0_.get(), N, H, W, X.Data<float>(), Y->MutableData<float>(),
                                              t_pool /*threadpool*/);  // TBD: how to handle threading

    if (status != xnn_status_success) {
      return ORT_MAKE_STATUS(ONNXRUNTIME, FAIL, "xnn_setup_convolution2d_nhwc_f32 returned ", status);
    }
    is_op0_initilized = true;
=======
  xnn_status status = xnn_status_invalid_state;
  if (conv_type_ == OpComputeType::op_compute_type_fp32) {
    status = xnn_setup_convolution2d_nhwc_f32(op0_.get(), N, H, W, X.Data<float>(), Y->MutableData<float>(),
                                              nullptr /*threadpool*/);  // TBD: how to handle threading
  } else if (conv_type_ == OpComputeType::op_compute_type_qs8) {
    status = xnn_setup_convolution2d_nhwc_qs8(op0_.get(), N, H, W, X.Data<int8_t>(), Y->MutableData<int8_t>(),
                                              nullptr /*threadpool*/);  // TBD: how to handle threading
  } else if (conv_type_ == OpComputeType::op_compute_type_qu8) {
    status = xnn_setup_convolution2d_nhwc_qu8(op0_.get(), N, H, W, X.Data<uint8_t>(), Y->MutableData<uint8_t>(),
                                              nullptr /*threadpool*/);  // TBD: how to handle threading
  } else if (conv_type_ == OpComputeType::op_compute_type_qs8_per_channel) {
    status = xnn_setup_convolution2d_nhwc_qc8(op0_.get(), N, H, W, X.Data<int8_t>(), Y->MutableData<int8_t>(),
                                              nullptr /*threadpool*/);  // TBD: how to handle threading
  }

  if (status != xnn_status_success) {
    return ORT_MAKE_STATUS(ONNXRUNTIME, FAIL, "xnn_setup_convolution2d_nhwc_",
                           OpTypeToString(conv_type_), "returned ", status);
>>>>>>> 931c8b01
  }

  status = xnn_run_operator(op0_.get(), t_pool);
  if (status != xnn_status_success) {
    return ORT_MAKE_STATUS(ONNXRUNTIME, FAIL, "xnn_run_operator returned ", status);
  }

  return Status::OK();
}

ONNX_OPERATOR_KERNEL_EX(Conv, kMSInternalNHWCDomain, 11, kXnnpackExecutionProvider,
                        KernelDefBuilder().TypeConstraint("T", DataTypeImpl::GetTensorType<float>()),
                        Conv);
ONNX_OPERATOR_TYPED_KERNEL_EX(
    QLinearConv,
    kMSInternalNHWCDomain,
    10,
    uint8_t,
    kXnnpackExecutionProvider,
    KernelDefBuilder()
        .TypeConstraint("T1", DataTypeImpl::GetTensorType<uint8_t>())
        .TypeConstraint("T2", DataTypeImpl::GetTensorType<uint8_t>())
        .TypeConstraint("T3", DataTypeImpl::GetTensorType<uint8_t>())
        .TypeConstraint("T4", DataTypeImpl::GetTensorType<int32_t>()),
    Conv);

ONNX_OPERATOR_TYPED_KERNEL_EX(
    QLinearConv,
    kMSInternalNHWCDomain,
    10,
    int8_t,
    kXnnpackExecutionProvider,
    KernelDefBuilder()
        .TypeConstraint("T1", DataTypeImpl::GetTensorType<int8_t>())
        .TypeConstraint("T2", DataTypeImpl::GetTensorType<int8_t>())
        .TypeConstraint("T3", DataTypeImpl::GetTensorType<int8_t>())
        .TypeConstraint("T4", DataTypeImpl::GetTensorType<int32_t>()),
    Conv);
}  // namespace xnnpack
}  // namespace onnxruntime<|MERGE_RESOLUTION|>--- conflicted
+++ resolved
@@ -505,19 +505,8 @@
   if (Y->Shape().Size() == 0) {
     return Status::OK();
   }
-  xnn_status status;
   pthreadpool_t t_pool = GetThreadPool();
 
-<<<<<<< HEAD
-  if (is_op0_initilized == false) {
-    status = xnn_setup_convolution2d_nhwc_f32(op0_.get(), N, H, W, X.Data<float>(), Y->MutableData<float>(),
-                                              t_pool /*threadpool*/);  // TBD: how to handle threading
-
-    if (status != xnn_status_success) {
-      return ORT_MAKE_STATUS(ONNXRUNTIME, FAIL, "xnn_setup_convolution2d_nhwc_f32 returned ", status);
-    }
-    is_op0_initilized = true;
-=======
   xnn_status status = xnn_status_invalid_state;
   if (conv_type_ == OpComputeType::op_compute_type_fp32) {
     status = xnn_setup_convolution2d_nhwc_f32(op0_.get(), N, H, W, X.Data<float>(), Y->MutableData<float>(),
@@ -536,7 +525,6 @@
   if (status != xnn_status_success) {
     return ORT_MAKE_STATUS(ONNXRUNTIME, FAIL, "xnn_setup_convolution2d_nhwc_",
                            OpTypeToString(conv_type_), "returned ", status);
->>>>>>> 931c8b01
   }
 
   status = xnn_run_operator(op0_.get(), t_pool);
