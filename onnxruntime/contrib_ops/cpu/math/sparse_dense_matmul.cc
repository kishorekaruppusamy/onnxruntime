// Copyright (c) Microsoft Corporation. All rights reserved.
// Licensed under the MIT License.

#if !defined(DISABLE_SPARSE_TENSORS)

#include "core/framework/sparse_tensor.h"
#include "core/common/narrow.h"
#include "core/providers/cpu/math/gemm_matmul_common.h"
#include "core/providers/cpu/math/matmul_helper.h"
#include "core/util/math.h"
#include "core/util/math_cpuonly.h"

namespace onnxruntime {
namespace contrib {

// Currently supports batching only for the dense argument
class SparseToDenseMatMul final : public OpKernel {
 public:
  explicit SparseToDenseMatMul(const OpKernelInfo& info) : OpKernel(info) {
    info.GetAttrOrDefault<float>("alpha", &alpha_attr_, 1.0);
    info.GetAttrOrDefault<int64_t>("transA", &trans_a_attr_, 0);
    info.GetAttrOrDefault<int64_t>("transB", &trans_b_attr_, 0);
  }

  Status Compute(OpKernelContext*) const override;

 private:
  float alpha_attr_;
  int64_t trans_a_attr_;
  int64_t trans_b_attr_;
};

ONNX_OPERATOR_KERNEL_EX(
    SparseToDenseMatMul,
    kMSDomain,
    1,
    kCpuExecutionProvider,
    KernelDefBuilder()
        .TypeConstraint("T", BuildKernelDefSparseConstraints<float, double, int32_t, int64_t, uint32_t, uint64_t>())
        .TypeConstraint("T1", BuildKernelDefConstraints<float, double, int32_t, int64_t, uint32_t, uint64_t>()),
    SparseToDenseMatMul);

namespace {
struct ComputeCtx {
  bool trans_A;
  bool trans_B;
  float alpha;
};

#if !defined(__i386__) && !defined(_M_IX86) && !defined(__wasm__) && !defined(__ANDROID__)
template <typename T>
inline void SparseDenseMatMulImpl(const ComputeCtx& ctx, const ConstSparseMatrixMap<T>& map_A,
                                  const ConstEigenMatrixMapRowMajor<T>& map_B, EigenMatrixMapRowMajor<T>& output_map) {
  if (ctx.trans_A && ctx.trans_B) {
    output_map = map_A.transpose() * map_B.transpose();
  } else if (ctx.trans_A && !ctx.trans_B) {
    output_map = map_A.transpose() * map_B;
  } else if (!ctx.trans_A && ctx.trans_B) {
    output_map = map_A * map_B.transpose();
  } else {
    output_map = map_A * map_B;
  }
}

template<> inline
void SparseDenseMatMulImpl<float>(const ComputeCtx& ctx, const ConstSparseMatrixMap<float>& map_A,
                                  const ConstEigenMatrixMapRowMajor<float>& map_B, EigenMatrixMapRowMajor<float>& output_map) {
  if (ctx.trans_A && ctx.trans_B) {
    output_map = map_A.transpose() * ctx.alpha * map_B.transpose();
  } else if (ctx.trans_A && !ctx.trans_B) {
    output_map = map_A.transpose() * ctx.alpha * map_B;
  } else if (!ctx.trans_A && ctx.trans_B) {
    output_map = map_A * ctx.alpha * map_B.transpose();
  } else {
    output_map = map_A * ctx.alpha * map_B;
  }
}

// Handle CSR sparse format using Eigen
template <class T>
struct SparseToDenseCsr {
  void operator()(const ComputeCtx& ctx, const SparseTensor& A, const Tensor& B, Tensor& output) const {
    const auto& a_dims = A.DenseShape().GetDims();
    const auto& b_dims = B.Shape().GetDims();
    const auto& out_dims = output.Shape().GetDims();
    auto csr_view = A.AsCsr();

    ConstSparseMatrixMap<T> map_A(a_dims[0], a_dims[1], A.NumValues(),
                                  csr_view.Outer().Data<int64_t>(),
                                  csr_view.Inner().Data<int64_t>(),
                                  A.Values().Data<T>());
    ConstEigenMatrixMapRowMajor<T> map_B(B.Data<T>(), b_dims[0], b_dims[1]);
    EigenMatrixMapRowMajor<T> output_map(output.MutableData<T>(), out_dims[0], out_dims[1]);
    // XXX: Consider re-writing it as a parallel loop as Eigen requires it to use OpenMP
    // XXX: Consider vectorization
    SparseDenseMatMulImpl(ctx, map_A, map_B, output_map);
  }
};

#endif  //!defined(__i386__) && !defined(_M_IX86) && !defined(__wasm__) && !defined(__ANDROID__)

template<typename T> inline
T Mul(T a_value, float, T b_value) {
  return a_value * b_value;
}

template <> inline
constexpr float Mul<float>(float a_value, float alpha, float b_value) {
  return a_value * alpha * b_value;
}

// Inspired by TensorFlow SparseTensorDenseMatmul
template <typename T>
struct SparseToDenseCoo {
  Status operator()(const ComputeCtx& ctx, const SparseTensor& A, const Tensor& B, Tensor& output) const {
    const auto& b_dims = B.Shape().GetDims();
    const auto& out_dims = output.Shape().GetDims();
    const auto nnz = A.NumValues();

    auto a_values = A.Values().DataAsSpan<T>();
    auto coo_view = A.AsCoo();
    const auto& ind_dims = coo_view.Indices().Shape().GetDims();
    ORT_RETURN_IF_NOT(ind_dims.size() == 2, "COO indices must be 2-D, got: ", ind_dims.size());
<<<<<<< HEAD
    ConstEigenMatrixMapRowMajor<int64_t> a_indicies_map(coo_view.Indices().Data<int64_t>(), gsl::narrow<size_t>(ind_dims[0]), gsl::narrow<size_t>(ind_dims[1]));
    ConstEigenMatrixMapRowMajor<T> map_b(B.Data<T>(), gsl::narrow<size_t>(b_dims[0]), gsl::narrow<size_t>(b_dims[1]));
    EigenMatrixMapRowMajor<T> output_map(output.MutableData<T>(), gsl::narrow<size_t>(out_dims[0]), gsl::narrow<size_t>(out_dims[1]));
=======
    ConstEigenMatrixMapRowMajor<int64_t> a_indicies_map(coo_view.Indices().Data<int64_t>(), narrow<size_t>(ind_dims[0]), narrow<size_t>(ind_dims[1]));
    ConstEigenMatrixMapRowMajor<T> map_b(B.Data<T>(), narrow<size_t>(b_dims[0]), narrow<size_t>(b_dims[1]));
    EigenMatrixMapRowMajor<T> output_map(output.MutableData<T>(), narrow<size_t>(out_dims[0]), narrow<size_t>(out_dims[1]));
>>>>>>> 2de883c5
    output_map.setZero();

    const auto rhs_right = (ctx.trans_B) ? b_dims[0] : b_dims[1];
    const auto lhs_right = (ctx.trans_B) ? b_dims[1] : b_dims[0];
    const int lhs_index_a = (ctx.trans_A) ? 1 : 0;
    const int rhs_index_a = (ctx.trans_A) ? 0 : 1;
    const auto out_left = out_dims[0];

    // XXX: Make this parallel
    for (size_t i = 0; i < nnz; ++i) {
      const auto m = a_indicies_map(i, lhs_index_a);
      const auto k = a_indicies_map(i, rhs_index_a);
      ORT_RETURN_IF_NOT(k < lhs_right, "COO k index: ", k, " is out of bounds of lhs_right: ", lhs_right);
      ORT_RETURN_IF_NOT(m < out_left, "COO m index: ", m, " is out of bounds of out_left: ", out_left);
      const T a_value = a_values[i];
      for (int64_t n = 0; n < rhs_right; ++n) {
<<<<<<< HEAD
        const T b_value = (ctx.trans_B) ? map_b(gsl::narrow<size_t>(n), gsl::narrow<size_t>(k)) : map_b(gsl::narrow<size_t>(k), gsl::narrow<size_t>(n));
        output_map(gsl::narrow<size_t>(m), gsl::narrow<size_t>(n)) += Mul(a_value, ctx.alpha, b_value);
=======
        const T b_value = (ctx.trans_B) ? map_b(narrow<size_t>(n), narrow<size_t>(k)) : map_b(narrow<size_t>(k), narrow<size_t>(n));
        output_map(narrow<size_t>(m), narrow<size_t>(n)) += Mul(a_value, ctx.alpha, b_value);
>>>>>>> 2de883c5
      }
    }

    return Status::OK();
  }
};

}  // namespace

Status SparseToDenseMatMul::Compute(OpKernelContext* ctx) const {
  // We currently do not support batching, but may do so in the future
  const auto* A = ctx->Input<SparseTensor>(0);
  const auto* B = ctx->Input<Tensor>(1);

  const auto& A_shape = A->DenseShape();
  const auto& B_shape = B->Shape();

  ORT_RETURN_IF_NOT(A_shape.NumDimensions() == 2, "Currently supporting only 2-D matrices");
  ORT_RETURN_IF_NOT(B_shape.NumDimensions() == 2, "Currently supporting only 2-D matrices");

  const auto& a_dims = A_shape.GetDims();
  const auto& b_dims = B_shape.GetDims();

  const auto outer_A = (trans_a_attr_) ? a_dims[1] : a_dims[0];
  const auto inner_A = (trans_a_attr_) ? a_dims[0] : a_dims[1];
  const auto inner_B = (trans_b_attr_) ? b_dims[1] : b_dims[0];
  const auto outer_B = (trans_b_attr_) ? b_dims[0] : b_dims[1];

  ORT_RETURN_IF_NOT(inner_A == inner_B, "Can not multiply A and B as inner dimension does not match. inner_A: ",
                    inner_A, " vs inner_B: ", inner_B);

  TensorShape output_shape{outer_A, outer_B};
  auto* output = ctx->Output(0, output_shape);

  utils::MLTypeCallDispatcher<float, double, int32_t, uint32_t, int64_t, uint64_t> t_disp(A->GetElementType());
  // I am not expecting to do the below in every kernel but this is a reference
  // implementation to show the expectations.
  ComputeCtx compute_ctx{trans_a_attr_ != 0, trans_b_attr_ != 0, alpha_attr_};
  if (A->Format() == SparseFormat::kCoo) {
    auto coo_view = A->AsCoo();
    const auto num_dims = coo_view.Indices().Shape().NumDimensions();
    ORT_RETURN_IF_NOT(num_dims == 2, "Expecting COO 2-D indices shape");
    ORT_RETURN_IF_NOT(A->Values().Shape().Size() * 2 == coo_view.Indices().Shape().Size(), "Expecting 2xValues == indices");
    auto status = t_disp.InvokeRet<Status, SparseToDenseCoo>(compute_ctx, *A, *B, *output);
    ORT_RETURN_IF_ERROR(status);
// Eigen has a bug in x86 where it calculates reallocation size as -1
// and throws bad_alloc
#if !defined(__i386__) && !defined(_M_IX86) && !defined(__wasm__) && !defined(__ANDROID__)
  } else if (A->Format() == SparseFormat::kCsrc) {
    auto csr_view = A->AsCsr();
    ORT_RETURN_IF_NOT(A->Values().Shape().Size() == csr_view.Inner().Shape().Size(),
                      "Expecting the same number NNZ == size of Inner indices");
    ORT_RETURN_IF_NOT((A_shape.GetDims()[0] + 1) == csr_view.Outer().Shape().Size(), "Outer size must be M + 1");
    t_disp.Invoke<SparseToDenseCsr>(compute_ctx, *A, *B, *output);
  } else {
    return ORT_MAKE_STATUS(ONNXRUNTIME, INVALID_ARGUMENT, "Currently support only COO and CSR(x64) formats");
  }
#else
  } else {
    return ORT_MAKE_STATUS(ONNXRUNTIME, INVALID_ARGUMENT, "WASM and 32-bit builds support only COO format");
  }
#endif //!defined(__i386__) && !defined(_M_IX86) && !defined(__wasm__) && !defined(__ANDROID__)

  return Status::OK();
}

}  // namespace contrib
}  // namespace onnxruntime

#endif //!defined(DISABLE_SPARSE_TENSORS)<|MERGE_RESOLUTION|>--- conflicted
+++ resolved
@@ -121,15 +121,9 @@
     auto coo_view = A.AsCoo();
     const auto& ind_dims = coo_view.Indices().Shape().GetDims();
     ORT_RETURN_IF_NOT(ind_dims.size() == 2, "COO indices must be 2-D, got: ", ind_dims.size());
-<<<<<<< HEAD
-    ConstEigenMatrixMapRowMajor<int64_t> a_indicies_map(coo_view.Indices().Data<int64_t>(), gsl::narrow<size_t>(ind_dims[0]), gsl::narrow<size_t>(ind_dims[1]));
-    ConstEigenMatrixMapRowMajor<T> map_b(B.Data<T>(), gsl::narrow<size_t>(b_dims[0]), gsl::narrow<size_t>(b_dims[1]));
-    EigenMatrixMapRowMajor<T> output_map(output.MutableData<T>(), gsl::narrow<size_t>(out_dims[0]), gsl::narrow<size_t>(out_dims[1]));
-=======
     ConstEigenMatrixMapRowMajor<int64_t> a_indicies_map(coo_view.Indices().Data<int64_t>(), narrow<size_t>(ind_dims[0]), narrow<size_t>(ind_dims[1]));
     ConstEigenMatrixMapRowMajor<T> map_b(B.Data<T>(), narrow<size_t>(b_dims[0]), narrow<size_t>(b_dims[1]));
     EigenMatrixMapRowMajor<T> output_map(output.MutableData<T>(), narrow<size_t>(out_dims[0]), narrow<size_t>(out_dims[1]));
->>>>>>> 2de883c5
     output_map.setZero();
 
     const auto rhs_right = (ctx.trans_B) ? b_dims[0] : b_dims[1];
@@ -146,13 +140,8 @@
       ORT_RETURN_IF_NOT(m < out_left, "COO m index: ", m, " is out of bounds of out_left: ", out_left);
       const T a_value = a_values[i];
       for (int64_t n = 0; n < rhs_right; ++n) {
-<<<<<<< HEAD
-        const T b_value = (ctx.trans_B) ? map_b(gsl::narrow<size_t>(n), gsl::narrow<size_t>(k)) : map_b(gsl::narrow<size_t>(k), gsl::narrow<size_t>(n));
-        output_map(gsl::narrow<size_t>(m), gsl::narrow<size_t>(n)) += Mul(a_value, ctx.alpha, b_value);
-=======
         const T b_value = (ctx.trans_B) ? map_b(narrow<size_t>(n), narrow<size_t>(k)) : map_b(narrow<size_t>(k), narrow<size_t>(n));
         output_map(narrow<size_t>(m), narrow<size_t>(n)) += Mul(a_value, ctx.alpha, b_value);
->>>>>>> 2de883c5
       }
     }
 
